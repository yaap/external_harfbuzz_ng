# Base and default-included sources and headers

HB_BASE_sources = \
	hb-aat-fdsc-table.hh \
	hb-aat-layout-ankr-table.hh \
	hb-aat-layout-bsln-table.hh \
	hb-aat-layout-common.hh \
	hb-aat-layout-feat-table.hh \
	hb-aat-layout-just-table.hh \
	hb-aat-layout-kerx-table.hh \
	hb-aat-layout-lcar-table.hh \
	hb-aat-layout-morx-table.hh \
	hb-aat-layout-trak-table.hh \
	hb-aat-layout.cc \
	hb-aat-layout.hh \
	hb-aat-ltag-table.hh \
	hb-aat-map.cc \
	hb-aat-map.hh \
	hb-algs.hh \
	hb-array.hh \
	hb-atomic.hh \
	hb-blob.cc \
	hb-blob.hh \
	hb-buffer-serialize.cc \
	hb-buffer.cc \
	hb-buffer.hh \
	hb-cache.hh \
	hb-cff-interp-common.hh \
	hb-cff-interp-cs-common.hh \
	hb-cff-interp-dict-common.hh \
	hb-cff1-interp-cs.hh \
	hb-cff2-interp-cs.hh \
	hb-common.cc \
	hb-debug.hh \
	hb-face.cc \
	hb-face.hh \
	hb-font.cc \
	hb-font.hh \
	hb-iter.hh \
	hb-kern.hh \
	hb-machinery.hh \
	hb-map.cc \
	hb-map.hh \
<<<<<<< HEAD
	hb-bimap.hh \
=======
	hb-meta.hh \
>>>>>>> f505b5d5
	hb-mutex.hh \
	hb-null.hh \
	hb-object.hh \
	hb-open-file.hh \
	hb-open-type.hh \
	hb-ot-cff-common.hh \
	hb-ot-cff1-table.cc \
	hb-ot-cff1-table.hh \
	hb-ot-cff2-table.cc \
	hb-ot-cff2-table.hh \
	hb-ot-cmap-table.hh \
	hb-ot-color-cbdt-table.hh \
	hb-ot-color-colr-table.hh \
	hb-ot-color-cpal-table.hh \
	hb-ot-color-sbix-table.hh \
	hb-ot-color-svg-table.hh \
	hb-ot-color.cc \
	hb-ot-face.cc \
	hb-ot-face.hh \
	hb-ot-font.cc \
	hb-ot-gasp-table.hh \
	hb-ot-glyf-table.hh \
	hb-ot-hdmx-table.hh \
	hb-ot-head-table.hh \
	hb-ot-hhea-table.hh \
	hb-ot-hmtx-table.hh \
	hb-ot-hmtx-table.cc \
	hb-ot-kern-table.hh \
	hb-ot-layout-base-table.hh \
	hb-ot-layout-common.hh \
	hb-ot-layout-gdef-table.hh \
	hb-ot-layout-gpos-table.hh \
	hb-ot-layout-gsub-table.hh \
	hb-ot-layout-gsubgpos.hh \
	hb-ot-layout-jstf-table.hh \
	hb-ot-layout.cc \
	hb-ot-layout.hh \
	hb-ot-map.cc \
	hb-ot-map.hh \
	hb-ot-math-table.hh \
	hb-ot-math.cc \
	hb-ot-maxp-table.hh \
	hb-ot-name-language.cc \
	hb-ot-name-language.hh \
	hb-ot-name-table.hh \
	hb-ot-name.cc \
	hb-ot-os2-table.hh \
	hb-ot-os2-unicode-ranges.hh \
	hb-ot-post-macroman.hh \
	hb-ot-post-table.hh \
	hb-ot-shape-complex-arabic-fallback.hh \
	hb-ot-shape-complex-arabic-table.hh \
	hb-ot-shape-complex-arabic-win1256.hh \
	hb-ot-shape-complex-arabic.cc \
	hb-ot-shape-complex-arabic.hh \
	hb-ot-shape-complex-default.cc \
	hb-ot-shape-complex-hangul.cc \
	hb-ot-shape-complex-hebrew.cc \
	hb-ot-shape-complex-indic-table.cc \
	hb-ot-shape-complex-indic.cc \
	hb-ot-shape-complex-indic.hh \
	hb-ot-shape-complex-khmer.cc \
	hb-ot-shape-complex-khmer.hh \
	hb-ot-shape-complex-myanmar.cc \
	hb-ot-shape-complex-myanmar.hh \
	hb-ot-shape-complex-thai.cc \
	hb-ot-shape-complex-use-table.cc \
	hb-ot-shape-complex-use.cc \
	hb-ot-shape-complex-use.hh \
	hb-ot-shape-complex-vowel-constraints.cc \
	hb-ot-shape-complex-vowel-constraints.hh \
	hb-ot-shape-complex.hh \
	hb-ot-shape-fallback.cc \
	hb-ot-shape-fallback.hh \
	hb-ot-shape-normalize.cc \
	hb-ot-shape-normalize.hh \
	hb-ot-shape.cc \
	hb-ot-shape.hh \
	hb-ot-stat-table.hh \
	hb-ot-tag-table.hh \
	hb-ot-tag.cc \
	hb-ot-var-avar-table.hh \
	hb-ot-var-fvar-table.hh \
	hb-ot-var-hvar-table.hh \
	hb-ot-var-mvar-table.hh \
	hb-ot-var-gvar-table.hh \
	hb-ot-var.cc \
	hb-ot-vorg-table.hh \
	hb-set-digest.hh \
	hb-set.cc \
	hb-set.hh \
	hb-shape-plan.cc \
	hb-shape-plan.hh \
	hb-shape.cc \
	hb-shaper-impl.hh \
	hb-shaper-list.hh \
	hb-shaper.cc \
	hb-shaper.hh \
	hb-static.cc \
	hb-string-array.hh \
	hb-unicode-emoji-table.hh \
	hb-unicode.cc \
	hb-unicode.hh \
	hb-utf.hh \
	hb-vector.hh \
	hb-warning.cc \
	hb.hh \
	$(NULL)

HB_BASE_RAGEL_GENERATED_sources = \
	hb-buffer-deserialize-json.hh \
	hb-buffer-deserialize-text.hh \
	hb-ot-shape-complex-indic-machine.hh \
	hb-ot-shape-complex-khmer-machine.hh \
	hb-ot-shape-complex-myanmar-machine.hh \
	hb-ot-shape-complex-use-machine.hh \
	$(NULL)
HB_BASE_RAGEL_sources = \
	hb-buffer-deserialize-json.rl \
	hb-buffer-deserialize-text.rl \
	hb-ot-shape-complex-indic-machine.rl \
	hb-ot-shape-complex-khmer-machine.rl \
	hb-ot-shape-complex-myanmar-machine.rl \
	hb-ot-shape-complex-use-machine.rl \
	$(NULL)

HB_BASE_headers = \
	hb-aat-layout.h \
	hb-aat.h \
	hb-blob.h \
	hb-buffer.h \
	hb-common.h \
	hb-deprecated.h \
	hb-face.h \
	hb-font.h \
	hb-map.h \
	hb-ot-color.h \
	hb-ot-deprecated.h \
	hb-ot-font.h \
	hb-ot-layout.h \
	hb-ot-math.h \
	hb-ot-name.h \
	hb-ot-shape.h \
	hb-ot-var.h \
	hb-ot.h \
	hb-set.h \
	hb-shape-plan.h \
	hb-shape.h \
	hb-unicode.h \
	hb-version.h \
	hb.h \
	$(NULL)

HB_FALLBACK_sources = \
	hb-fallback-shape.cc	\
	$(NULL)

# Optional Sources and Headers with external deps

HB_FT_sources = hb-ft.cc
HB_FT_headers = hb-ft.h

HB_GLIB_sources = hb-glib.cc
HB_GLIB_headers = hb-glib.h

HB_GRAPHITE2_sources = hb-graphite2.cc
HB_GRAPHITE2_headers = hb-graphite2.h

# System-dependent sources and headers

HB_CORETEXT_sources = hb-coretext.cc
HB_CORETEXT_headers = hb-coretext.h

HB_DIRECTWRITE_sources = hb-directwrite.cc
HB_DIRECTWRITE_headers = hb-directwrite.h

HB_UNISCRIBE_sources = hb-uniscribe.cc
HB_UNISCRIBE_headers = hb-uniscribe.h

# Additional supplemental sources
HB_UCDN_sources  = hb-ucdn.cc

# Sources for libharfbuzz-gobject and libharfbuzz-icu
HB_ICU_sources = hb-icu.cc
HB_ICU_headers = hb-icu.h

# Sources for libharfbuzz-subset
HB_SUBSET_sources = \
	hb-ot-cff1-table.cc \
	hb-ot-cff2-table.cc \
	hb-static.cc \
	hb-subset-cff-common.cc \
	hb-subset-cff-common.hh \
	hb-subset-cff1.cc \
	hb-subset-cff1.hh \
	hb-subset-cff2.cc \
	hb-subset-cff2.hh \
	hb-subset-glyf.cc \
	hb-subset-glyf.hh \
	hb-subset-glyf.hh \
	hb-subset-input.cc \
	hb-subset-input.hh \
	hb-subset-plan.cc \
	hb-subset-plan.hh \
	hb-subset-plan.hh \
	hb-subset.cc \
	hb-subset.hh \
	hb-subset.hh \
	$(NULL)

HB_SUBSET_headers = \
	hb-subset.h \
	$(NULL)

HB_GOBJECT_DIST_sources = hb-gobject-structs.cc
HB_GOBJECT_DIST_headers = hb-gobject.h hb-gobject-structs.h
HB_GOBJECT_ENUM_sources = hb-gobject-enums.cc
HB_GOBJECT_ENUM_headers = hb-gobject-enums.h
HB_GOBJECT_NODIST_sources = $(HB_GOBJECT_ENUM_sources)
HB_GOBJECT_NODIST_headers = $(HB_GOBJECT_ENUM_headers)
HB_GOBJECT_sources = $(HB_GOBJECT_DIST_sources) $(HB_GOBJECT_NODIST_sources)
HB_GOBJECT_headers = $(HB_GOBJECT_DIST_headers) $(HB_GOBJECT_NODIST_headers)<|MERGE_RESOLUTION|>--- conflicted
+++ resolved
@@ -41,11 +41,8 @@
 	hb-machinery.hh \
 	hb-map.cc \
 	hb-map.hh \
-<<<<<<< HEAD
 	hb-bimap.hh \
-=======
 	hb-meta.hh \
->>>>>>> f505b5d5
 	hb-mutex.hh \
 	hb-null.hh \
 	hb-object.hh \
