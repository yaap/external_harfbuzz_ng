/*
 * Copyright © 2018 Adobe Inc.
 *
 *  This is part of HarfBuzz, a text shaping library.
 *
 * Permission is hereby granted, without written agreement and without
 * license or royalty fees, to use, copy, modify, and distribute this
 * software and its documentation for any purpose, provided that the
 * above copyright notice and the following two paragraphs appear in
 * all copies of this software.
 *
 * IN NO EVENT SHALL THE COPYRIGHT HOLDER BE LIABLE TO ANY PARTY FOR
 * DIRECT, INDIRECT, SPECIAL, INCIDENTAL, OR CONSEQUENTIAL DAMAGES
 * ARISING OUT OF THE USE OF THIS SOFTWARE AND ITS DOCUMENTATION, EVEN
 * IF THE COPYRIGHT HOLDER HAS BEEN ADVISED OF THE POSSIBILITY OF SUCH
 * DAMAGE.
 *
 * THE COPYRIGHT HOLDER SPECIFICALLY DISCLAIMS ANY WARRANTIES, INCLUDING,
 * BUT NOT LIMITED TO, THE IMPLIED WARRANTIES OF MERCHANTABILITY AND
 * FITNESS FOR A PARTICULAR PURPOSE.  THE SOFTWARE PROVIDED HEREUNDER IS
 * ON AN "AS IS" BASIS, AND THE COPYRIGHT HOLDER HAS NO OBLIGATION TO
 * PROVIDE MAINTENANCE, SUPPORT, UPDATES, ENHANCEMENTS, OR MODIFICATIONS.
 *
 * Adobe Author(s): Michiharu Ariza
 */
#ifndef HB_OT_CFF_COMMON_HH
#define HB_OT_CFF_COMMON_HH

#include "hb-open-type.hh"
#include "hb-bimap.hh"
#include "hb-ot-layout-common.hh"
#include "hb-cff-interp-dict-common.hh"
#include "hb-subset-plan.hh"

namespace CFF {

using namespace OT;

#define CFF_UNDEF_CODE  0xFFFFFFFF

/* utility macro */
template<typename Type>
static inline const Type& StructAtOffsetOrNull (const void *P, unsigned int offset)
{ return offset ? StructAtOffset<Type> (P, offset) : Null (Type); }

inline unsigned int calcOffSize (unsigned int dataSize)
{
  unsigned int size = 1;
  unsigned int offset = dataSize + 1;
  while (offset & ~0xFF)
  {
    size++;
    offset >>= 8;
  }
  /* format does not support size > 4; caller should handle it as an error */
  return size;
}

struct code_pair_t
{
  hb_codepoint_t code;
  hb_codepoint_t glyph;
};

typedef hb_vector_t<unsigned char> str_buff_t;
struct str_buff_vec_t : hb_vector_t<str_buff_t>
{
  void fini () { SUPER::fini_deep (); }

  unsigned int total_size () const
  {
    unsigned int size = 0;
    for (unsigned int i = 0; i < length; i++)
      size += (*this)[i].length;
    return size;
  }

  private:
  typedef hb_vector_t<str_buff_t> SUPER;
};

/* CFF INDEX */
template <typename COUNT>
struct CFFIndex
{
  static unsigned int calculate_offset_array_size (unsigned int offSize, unsigned int count)
  { return offSize * (count + 1); }

  unsigned int offset_array_size () const
  { return calculate_offset_array_size (offSize, count); }

  static unsigned int calculate_serialized_size (unsigned int offSize_, unsigned int count,
						 unsigned int dataSize)
  {
    if (count == 0) return COUNT::static_size;
    return min_size + calculate_offset_array_size (offSize_, count) + dataSize;
  }

  bool serialize (hb_serialize_context_t *c, const CFFIndex &src)
  {
    TRACE_SERIALIZE (this);
    unsigned int size = src.get_size ();
    CFFIndex *dest = c->allocate_size<CFFIndex> (size);
    if (unlikely (dest == nullptr)) return_trace (false);
    memcpy (dest, &src, size);
    return_trace (true);
  }

  bool serialize (hb_serialize_context_t *c,
		  unsigned int offSize_,
		  const byte_str_array_t &byteArray)
  {
    TRACE_SERIALIZE (this);
    if (byteArray.length == 0)
    {
      COUNT *dest = c->allocate_min<COUNT> ();
      if (unlikely (dest == nullptr)) return_trace (false);
      *dest = 0;
    }
    else
    {
      /* serialize CFFIndex header */
      if (unlikely (!c->extend_min (*this))) return_trace (false);
      this->count = byteArray.length;
      this->offSize = offSize_;
      if (unlikely (!c->allocate_size<HBUINT8> (offSize_ * (byteArray.length + 1))))
	return_trace (false);

      /* serialize indices */
      unsigned int  offset = 1;
      unsigned int  i = 0;
      for (; i < byteArray.length; i++)
      {
	set_offset_at (i, offset);
	offset += byteArray[i].get_size ();
      }
      set_offset_at (i, offset);

      /* serialize data */
      for (unsigned int i = 0; i < byteArray.length; i++)
      {
      	const byte_str_t &bs = byteArray[i];
	unsigned char  *dest = c->allocate_size<unsigned char> (bs.length);
	if (unlikely (dest == nullptr))
	  return_trace (false);
	memcpy (dest, &bs[0], bs.length);
      }
    }
    return_trace (true);
  }

  bool serialize (hb_serialize_context_t *c,
		  unsigned int offSize_,
		  const str_buff_vec_t &buffArray)
  {
    byte_str_array_t  byteArray;
    byteArray.init ();
    byteArray.resize (buffArray.length);
    for (unsigned int i = 0; i < byteArray.length; i++)
      byteArray[i] = byte_str_t (buffArray[i].arrayZ, buffArray[i].length);
    bool result = this->serialize (c, offSize_, byteArray);
    byteArray.fini ();
    return result;
  }

  void set_offset_at (unsigned int index, unsigned int offset)
  {
    HBUINT8 *p = offsets + offSize * index + offSize;
    unsigned int size = offSize;
    for (; size; size--)
    {
      --p;
      *p = offset & 0xFF;
      offset >>= 8;
    }
  }

  unsigned int offset_at (unsigned int index) const
  {
    assert (index <= count);
    const HBUINT8 *p = offsets + offSize * index;
    unsigned int size = offSize;
    unsigned int offset = 0;
    for (; size; size--)
      offset = (offset << 8) + *p++;
    return offset;
  }

  unsigned int length_at (unsigned int index) const
  {
    if (unlikely ((offset_at (index + 1) < offset_at (index)) ||
	          (offset_at (index + 1) > offset_at (count))))
      return 0;
    return offset_at (index + 1) - offset_at (index);
  }

  const unsigned char *data_base () const
  { return (const unsigned char *) this + min_size + offset_array_size (); }

  unsigned int data_size () const { return HBINT8::static_size; }

  byte_str_t operator [] (unsigned int index) const
  {
    if (unlikely (index >= count)) return Null (byte_str_t);
    return byte_str_t (data_base () + offset_at (index) - 1, length_at (index));
  }

  unsigned int get_size () const
  {
    if (this == &Null (CFFIndex)) return 0;
    if (count > 0)
      return min_size + offset_array_size () + (offset_at (count) - 1);
    return count.static_size;  /* empty CFFIndex contains count only */
  }

  bool sanitize (hb_sanitize_context_t *c) const
  {
    TRACE_SANITIZE (this);
    return_trace (likely ((c->check_struct (this) && count == 0) || /* empty INDEX */
			  (c->check_struct (this) && offSize >= 1 && offSize <= 4 &&
			   c->check_array (offsets, offSize, count + 1) &&
			   c->check_array ((const HBUINT8*) data_base (), 1, max_offset () - 1))));
  }

  protected:
  unsigned int max_offset () const
  {
    unsigned int max = 0;
    for (unsigned int i = 0; i < count + 1u; i++)
    {
      unsigned int off = offset_at (i);
      if (off > max) max = off;
    }
    return max;
  }

  public:
  COUNT		count;		/* Number of object data. Note there are (count+1) offsets */
  HBUINT8	offSize;	/* The byte size of each offset in the offsets array. */
  HBUINT8	offsets[VAR];	/* The array of (count + 1) offsets into objects array (1-base). */
  /* HBUINT8 data[VAR];	Object data */
  public:
  DEFINE_SIZE_ARRAY (COUNT::static_size + HBUINT8::static_size, offsets);
};

template <typename COUNT, typename TYPE>
struct CFFIndexOf : CFFIndex<COUNT>
{
  const byte_str_t operator [] (unsigned int index) const
  {
    if (likely (index < CFFIndex<COUNT>::count))
      return byte_str_t (CFFIndex<COUNT>::data_base () + CFFIndex<COUNT>::offset_at (index) - 1, CFFIndex<COUNT>::length_at (index));
    return Null(byte_str_t);
  }

  template <typename DATA, typename PARAM1, typename PARAM2>
  bool serialize (hb_serialize_context_t *c,
		  unsigned int offSize_,
		  const DATA *dataArray,
		  unsigned int dataArrayLen,
		  const hb_vector_t<unsigned int> &dataSizeArray,
		  const PARAM1 &param1,
		  const PARAM2 &param2)
  {
    TRACE_SERIALIZE (this);
    /* serialize CFFIndex header */
    if (unlikely (!c->extend_min (*this))) return_trace (false);
    this->count = dataArrayLen;
    this->offSize = offSize_;
    if (unlikely (!c->allocate_size<HBUINT8> (offSize_ * (dataArrayLen + 1))))
      return_trace (false);

    /* serialize indices */
    unsigned int  offset = 1;
    unsigned int  i = 0;
    for (; i < dataArrayLen; i++)
    {
      CFFIndex<COUNT>::set_offset_at (i, offset);
      offset += dataSizeArray[i];
    }
    CFFIndex<COUNT>::set_offset_at (i, offset);

    /* serialize data */
    for (unsigned int i = 0; i < dataArrayLen; i++)
    {
      TYPE *dest = c->start_embed<TYPE> ();
      if (unlikely (dest == nullptr ||
		    !dest->serialize (c, dataArray[i], param1, param2)))
	return_trace (false);
    }
    return_trace (true);
  }

  /* in parallel to above */
  template <typename DATA, typename PARAM>
  static unsigned int calculate_serialized_size (unsigned int &offSize_ /* OUT */,
						 const DATA *dataArray,
						 unsigned int dataArrayLen,
						 hb_vector_t<unsigned int> &dataSizeArray, /* OUT */
						 const PARAM &param)
  {
    /* determine offset size */
    unsigned int totalDataSize = 0;
    for (unsigned int i = 0; i < dataArrayLen; i++)
    {
      unsigned int dataSize = TYPE::calculate_serialized_size (dataArray[i], param);
      dataSizeArray[i] = dataSize;
      totalDataSize += dataSize;
    }
    offSize_ = calcOffSize (totalDataSize);

    return CFFIndex<COUNT>::calculate_serialized_size (offSize_, dataArrayLen, totalDataSize);
  }
};

/* Top Dict, Font Dict, Private Dict */
struct Dict : UnsizedByteStr
{
  template <typename DICTVAL, typename OP_SERIALIZER, typename PARAM>
  bool serialize (hb_serialize_context_t *c,
		  const DICTVAL &dictval,
		  OP_SERIALIZER& opszr,
		  PARAM& param)
  {
    TRACE_SERIALIZE (this);
    for (unsigned int i = 0; i < dictval.get_count (); i++)
      if (unlikely (!opszr.serialize (c, dictval[i], param)))
	return_trace (false);

    return_trace (true);
  }

  /* in parallel to above */
  template <typename DICTVAL, typename OP_SERIALIZER, typename PARAM>
  static unsigned int calculate_serialized_size (const DICTVAL &dictval,
						 OP_SERIALIZER& opszr,
						 PARAM& param)
  {
    unsigned int size = 0;
    for (unsigned int i = 0; i < dictval.get_count (); i++)
      size += opszr.calculate_serialized_size (dictval[i], param);
    return size;
  }

  template <typename DICTVAL, typename OP_SERIALIZER>
  static unsigned int calculate_serialized_size (const DICTVAL &dictval,
						 OP_SERIALIZER& opszr)
  {
    unsigned int size = 0;
    for (unsigned int i = 0; i < dictval.get_count (); i++)
      size += opszr.calculate_serialized_size (dictval[i]);
    return size;
  }

  template <typename INTTYPE, int minVal, int maxVal>
  static bool serialize_int_op (hb_serialize_context_t *c, op_code_t op, int value, op_code_t intOp)
  {
    // XXX: not sure why but LLVM fails to compile the following 'unlikely' macro invocation
    if (/*unlikely*/ (!serialize_int<INTTYPE, minVal, maxVal> (c, intOp, value)))
      return false;

    TRACE_SERIALIZE (this);
    /* serialize the opcode */
    HBUINT8 *p = c->allocate_size<HBUINT8> (OpCode_Size (op));
    if (unlikely (p == nullptr)) return_trace (false);
    if (Is_OpCode_ESC (op))
    {
      *p = OpCode_escape;
      op = Unmake_OpCode_ESC (op);
      p++;
    }
    *p = op;
    return_trace (true);
  }

  static bool serialize_uint4_op (hb_serialize_context_t *c, op_code_t op, int value)
  { return serialize_int_op<HBUINT32, 0, 0x7FFFFFFF> (c, op, value, OpCode_longintdict); }

  static bool serialize_uint2_op (hb_serialize_context_t *c, op_code_t op, int value)
  { return serialize_int_op<HBUINT16, 0, 0x7FFF> (c, op, value, OpCode_shortint); }

  static bool serialize_offset4_op (hb_serialize_context_t *c, op_code_t op, int value)
  { return serialize_uint4_op (c, op, value); }

  static bool serialize_offset2_op (hb_serialize_context_t *c, op_code_t op, int value)
  { return serialize_uint2_op (c, op, value); }
};

struct TopDict : Dict {};
struct FontDict : Dict {};
struct PrivateDict : Dict {};

struct table_info_t
{
  void init () { offSize = offset = size = 0; }

  unsigned int    offset;
  unsigned int    size;
  unsigned int    offSize;
};

template <typename COUNT>
struct FDArray : CFFIndexOf<COUNT, FontDict>
{
  /* used by CFF1 */
  template <typename DICTVAL, typename OP_SERIALIZER>
  bool serialize (hb_serialize_context_t *c,
		  unsigned int offSize_,
		  const hb_vector_t<DICTVAL> &fontDicts,
		  OP_SERIALIZER& opszr)
  {
    TRACE_SERIALIZE (this);
    if (unlikely (!c->extend_min (*this))) return_trace (false);
    this->count = fontDicts.length;
    this->offSize = offSize_;
    if (unlikely (!c->allocate_size<HBUINT8> (offSize_ * (fontDicts.length + 1))))
      return_trace (false);

    /* serialize font dict offsets */
    unsigned int offset = 1;
    unsigned int fid = 0;
    for (; fid < fontDicts.length; fid++)
    {
      CFFIndexOf<COUNT, FontDict>::set_offset_at (fid, offset);
      offset += FontDict::calculate_serialized_size (fontDicts[fid], opszr);
    }
    CFFIndexOf<COUNT, FontDict>::set_offset_at (fid, offset);

    /* serialize font dicts */
    for (unsigned int i = 0; i < fontDicts.length; i++)
    {
      FontDict *dict = c->start_embed<FontDict> ();
      if (unlikely (!dict->serialize (c, fontDicts[i], opszr, fontDicts[i])))
	return_trace (false);
    }
    return_trace (true);
  }

  /* used by CFF2 */
  template <typename DICTVAL, typename OP_SERIALIZER>
  bool serialize (hb_serialize_context_t *c,
		  unsigned int offSize_,
		  const hb_vector_t<DICTVAL> &fontDicts,
		  unsigned int fdCount,
<<<<<<< HEAD
		  const hb_bimap_t &fdmap,
=======
		  const hb_inc_bimap_t &fdmap,
>>>>>>> 2e7021da
		  OP_SERIALIZER& opszr,
		  const hb_vector_t<table_info_t> &privateInfos)
  {
    TRACE_SERIALIZE (this);
    if (unlikely (!c->extend_min (*this))) return_trace (false);
    this->count = fdCount;
    this->offSize = offSize_;
    if (unlikely (!c->allocate_size<HBUINT8> (offSize_ * (fdCount + 1))))
      return_trace (false);

    /* serialize font dict offsets */
    unsigned int  offset = 1;
    unsigned int  fid = 0;
    for (unsigned i = 0; i < fontDicts.length; i++)
      if (fdmap.has (i))
      {
      	if (unlikely (fid >= fdCount)) return_trace (false);
	CFFIndexOf<COUNT, FontDict>::set_offset_at (fid++, offset);
	offset += FontDict::calculate_serialized_size (fontDicts[i], opszr);
      }
    CFFIndexOf<COUNT, FontDict>::set_offset_at (fid, offset);

    /* serialize font dicts */
    for (unsigned int i = 0; i < fontDicts.length; i++)
      if (fdmap.has (i))
      {
	FontDict *dict = c->start_embed<FontDict> ();
	if (unlikely (!dict->serialize (c, fontDicts[i], opszr, privateInfos[fdmap[i]])))
	  return_trace (false);
      }
    return_trace (true);
  }

  /* in parallel to above */
  template <typename OP_SERIALIZER, typename DICTVAL>
  static unsigned int calculate_serialized_size (unsigned int &offSize_ /* OUT */,
						 const hb_vector_t<DICTVAL> &fontDicts,
						 unsigned int fdCount,
<<<<<<< HEAD
						 const hb_bimap_t &fdmap,
=======
						 const hb_inc_bimap_t &fdmap,
>>>>>>> 2e7021da
						 OP_SERIALIZER& opszr)
  {
    unsigned int dictsSize = 0;
    for (unsigned int i = 0; i < fontDicts.len; i++)
      if (fdmap.has (i))
	dictsSize += FontDict::calculate_serialized_size (fontDicts[i], opszr);

    offSize_ = calcOffSize (dictsSize);
    return CFFIndex<COUNT>::calculate_serialized_size (offSize_, fdCount, dictsSize);
  }
};

/* FDSelect */
struct FDSelect0 {
  bool sanitize (hb_sanitize_context_t *c, unsigned int fdcount) const
  {
    TRACE_SANITIZE (this);
    if (unlikely (!(c->check_struct (this))))
      return_trace (false);
    for (unsigned int i = 0; i < c->get_num_glyphs (); i++)
      if (unlikely (!fds[i].sanitize (c)))
	return_trace (false);

    return_trace (true);
  }

  hb_codepoint_t get_fd (hb_codepoint_t glyph) const
  { return (hb_codepoint_t) fds[glyph]; }

  unsigned int get_size (unsigned int num_glyphs) const
  { return HBUINT8::static_size * num_glyphs; }

  HBUINT8     fds[VAR];

  DEFINE_SIZE_MIN (1);
};

template <typename GID_TYPE, typename FD_TYPE>
struct FDSelect3_4_Range
{
  bool sanitize (hb_sanitize_context_t *c, const void * /*nullptr*/, unsigned int fdcount) const
  {
    TRACE_SANITIZE (this);
    return_trace (first < c->get_num_glyphs () && (fd < fdcount));
  }

  GID_TYPE    first;
  FD_TYPE     fd;
  public:
  DEFINE_SIZE_STATIC (GID_TYPE::static_size + FD_TYPE::static_size);
};

template <typename GID_TYPE, typename FD_TYPE>
struct FDSelect3_4
{
  unsigned int get_size () const
  { return GID_TYPE::static_size * 2 + ranges.get_size (); }

  bool sanitize (hb_sanitize_context_t *c, unsigned int fdcount) const
  {
    TRACE_SANITIZE (this);
    if (unlikely (!c->check_struct (this) || !ranges.sanitize (c, nullptr, fdcount) ||
    		  (nRanges () == 0) || ranges[0].first != 0))
      return_trace (false);

    for (unsigned int i = 1; i < nRanges (); i++)
      if (unlikely (ranges[i - 1].first >= ranges[i].first))
	return_trace (false);

    if (unlikely (!sentinel().sanitize (c) || (sentinel() != c->get_num_glyphs ())))
      return_trace (false);

    return_trace (true);
  }

  hb_codepoint_t get_fd (hb_codepoint_t glyph) const
  {
    unsigned int i;
    for (i = 1; i < nRanges (); i++)
      if (glyph < ranges[i].first)
	break;

    return (hb_codepoint_t)ranges[i - 1].fd;
  }

  GID_TYPE &nRanges () { return ranges.len; }
  GID_TYPE nRanges () const { return ranges.len; }
  GID_TYPE &sentinel ()  { return StructAfter<GID_TYPE> (ranges[nRanges () - 1]); }
  const GID_TYPE &sentinel () const  { return StructAfter<GID_TYPE> (ranges[nRanges () - 1]); }

  ArrayOf<FDSelect3_4_Range<GID_TYPE, FD_TYPE>, GID_TYPE> ranges;
  /* GID_TYPE sentinel */

  DEFINE_SIZE_ARRAY (GID_TYPE::static_size, ranges);
};

typedef FDSelect3_4<HBUINT16, HBUINT8> FDSelect3;
typedef FDSelect3_4_Range<HBUINT16, HBUINT8> FDSelect3_Range;

struct FDSelect
{
  bool serialize (hb_serialize_context_t *c, const FDSelect &src, unsigned int num_glyphs)
  {
    TRACE_SERIALIZE (this);
    unsigned int size = src.get_size (num_glyphs);
    FDSelect *dest = c->allocate_size<FDSelect> (size);
    if (unlikely (dest == nullptr)) return_trace (false);
    memcpy (dest, &src, size);
    return_trace (true);
  }

  unsigned int calculate_serialized_size (unsigned int num_glyphs) const
  { return get_size (num_glyphs); }

  unsigned int get_size (unsigned int num_glyphs) const
  {
    switch (format)
    {
    case 0: return format.static_size + u.format0.get_size (num_glyphs);
    case 3: return format.static_size + u.format3.get_size ();
    default:return 0;
    }
  }

  hb_codepoint_t get_fd (hb_codepoint_t glyph) const
  {
    if (this == &Null (FDSelect))
      return 0;
    switch (format)
    {
    case 0: return u.format0.get_fd (glyph);
    case 3: return u.format3.get_fd (glyph);
    default:return 0;
    }
  }

  bool sanitize (hb_sanitize_context_t *c, unsigned int fdcount) const
  {
    TRACE_SANITIZE (this);
    if (unlikely (!c->check_struct (this)))
      return_trace (false);

    switch (format)
    {
    case 0: return_trace (u.format0.sanitize (c, fdcount));
    case 3: return_trace (u.format3.sanitize (c, fdcount));
    default:return_trace (false);
    }
  }

  HBUINT8	format;
  union {
  FDSelect0	format0;
  FDSelect3	format3;
  } u;
  public:
  DEFINE_SIZE_MIN (1);
};

template <typename COUNT>
struct Subrs : CFFIndex<COUNT>
{
  typedef COUNT count_type;
  typedef CFFIndex<COUNT> SUPER;
};

} /* namespace CFF */

#endif /* HB_OT_CFF_COMMON_HH */<|MERGE_RESOLUTION|>--- conflicted
+++ resolved
@@ -442,11 +442,7 @@
 		  unsigned int offSize_,
 		  const hb_vector_t<DICTVAL> &fontDicts,
 		  unsigned int fdCount,
-<<<<<<< HEAD
-		  const hb_bimap_t &fdmap,
-=======
 		  const hb_inc_bimap_t &fdmap,
->>>>>>> 2e7021da
 		  OP_SERIALIZER& opszr,
 		  const hb_vector_t<table_info_t> &privateInfos)
   {
@@ -485,11 +481,7 @@
   static unsigned int calculate_serialized_size (unsigned int &offSize_ /* OUT */,
 						 const hb_vector_t<DICTVAL> &fontDicts,
 						 unsigned int fdCount,
-<<<<<<< HEAD
-						 const hb_bimap_t &fdmap,
-=======
 						 const hb_inc_bimap_t &fdmap,
->>>>>>> 2e7021da
 						 OP_SERIALIZER& opszr)
   {
     unsigned int dictsSize = 0;
