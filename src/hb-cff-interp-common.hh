/*
 * Copyright © 2018 Adobe Inc.
 *
 *  This is part of HarfBuzz, a text shaping library.
 *
 * Permission is hereby granted, without written agreement and without
 * license or royalty fees, to use, copy, modify, and distribute this
 * software and its documentation for any purpose, provided that the
 * above copyright notice and the following two paragraphs appear in
 * all copies of this software.
 *
 * IN NO EVENT SHALL THE COPYRIGHT HOLDER BE LIABLE TO ANY PARTY FOR
 * DIRECT, INDIRECT, SPECIAL, INCIDENTAL, OR CONSEQUENTIAL DAMAGES
 * ARISING OUT OF THE USE OF THIS SOFTWARE AND ITS DOCUMENTATION, EVEN
 * IF THE COPYRIGHT HOLDER HAS BEEN ADVISED OF THE POSSIBILITY OF SUCH
 * DAMAGE.
 *
 * THE COPYRIGHT HOLDER SPECIFICALLY DISCLAIMS ANY WARRANTIES, INCLUDING,
 * BUT NOT LIMITED TO, THE IMPLIED WARRANTIES OF MERCHANTABILITY AND
 * FITNESS FOR A PARTICULAR PURPOSE.  THE SOFTWARE PROVIDED HEREUNDER IS
 * ON AN "AS IS" BASIS, AND THE COPYRIGHT HOLDER HAS NO OBLIGATION TO
 * PROVIDE MAINTENANCE, SUPPORT, UPDATES, ENHANCEMENTS, OR MODIFICATIONS.
 *
 * Adobe Author(s): Michiharu Ariza
 */
#ifndef HB_CFF_INTERP_COMMON_HH
#define HB_CFF_INTERP_COMMON_HH

namespace CFF {

using namespace OT;

typedef unsigned int op_code_t;


/* === Dict operators === */

/* One byte operators (0-31) */
#define OpCode_version		  0 /* CFF Top */
#define OpCode_Notice		  1 /* CFF Top */
#define OpCode_FullName		  2 /* CFF Top */
#define OpCode_FamilyName	  3 /* CFF Top */
#define OpCode_Weight		  4 /* CFF Top */
#define OpCode_FontBBox		  5 /* CFF Top */
#define OpCode_BlueValues	  6 /* CFF Private, CFF2 Private */
#define OpCode_OtherBlues	  7 /* CFF Private, CFF2 Private */
#define OpCode_FamilyBlues	  8 /* CFF Private, CFF2 Private */
#define OpCode_FamilyOtherBlues	  9 /* CFF Private, CFF2 Private */
#define OpCode_StdHW		 10 /* CFF Private, CFF2 Private */
#define OpCode_StdVW		 11 /* CFF Private, CFF2 Private */
#define OpCode_escape		 12 /* All. Shared with CS */
#define OpCode_UniqueID		 13 /* CFF Top */
#define OpCode_XUID		 14 /* CFF Top */
#define OpCode_charset		 15 /* CFF Top (0) */
#define OpCode_Encoding		 16 /* CFF Top (0) */
#define OpCode_CharStrings	 17 /* CFF Top, CFF2 Top */
#define OpCode_Private		 18 /* CFF Top, CFF2 FD */
#define OpCode_Subrs		 19 /* CFF Private, CFF2 Private */
#define OpCode_defaultWidthX	 20 /* CFF Private (0) */
#define OpCode_nominalWidthX	 21 /* CFF Private (0) */
#define OpCode_vsindexdict	 22 /* CFF2 Private/CS */
#define OpCode_blenddict	 23 /* CFF2 Private/CS */
#define OpCode_vstore		 24 /* CFF2 Top */
#define OpCode_reserved25	 25
#define OpCode_reserved26	 26
#define OpCode_reserved27	 27

/* Numbers */
#define OpCode_shortint		 28 /* 16-bit integer, All */
#define OpCode_longintdict	 29 /* 32-bit integer, All */
#define OpCode_BCD		 30 /* Real number, CFF2 Top/FD */
#define OpCode_reserved31	 31

/* 1-byte integers */
#define OpCode_OneByteIntFirst	 32 /* All. beginning of the range of first byte ints */
#define OpCode_OneByteIntLast	246 /* All. ending of the range of first byte int */

/* 2-byte integers */
#define OpCode_TwoBytePosInt0	247 /* All. first byte of two byte positive int (+108 to +1131) */
#define OpCode_TwoBytePosInt1	248
#define OpCode_TwoBytePosInt2	249
#define OpCode_TwoBytePosInt3	250

#define OpCode_TwoByteNegInt0	251 /* All. first byte of two byte negative int (-1131 to -108) */
#define OpCode_TwoByteNegInt1	252
#define OpCode_TwoByteNegInt2	253
#define OpCode_TwoByteNegInt3	254

/* Two byte escape operators 12, (0-41) */
#define OpCode_ESC_Base		256
#define Make_OpCode_ESC(byte2)	((op_code_t)(OpCode_ESC_Base + (byte2)))

inline op_code_t Unmake_OpCode_ESC (op_code_t op)  { return (op_code_t)(op - OpCode_ESC_Base); }
inline bool Is_OpCode_ESC (op_code_t op) { return op >= OpCode_ESC_Base; }
inline unsigned int OpCode_Size (op_code_t op) { return Is_OpCode_ESC (op) ? 2: 1; }

#define OpCode_Copyright	Make_OpCode_ESC(0) /* CFF Top */
#define OpCode_isFixedPitch	Make_OpCode_ESC(1) /* CFF Top (false) */
#define OpCode_ItalicAngle	Make_OpCode_ESC(2) /* CFF Top (0) */
#define OpCode_UnderlinePosition Make_OpCode_ESC(3) /* CFF Top (-100) */
#define OpCode_UnderlineThickness Make_OpCode_ESC(4) /* CFF Top (50) */
#define OpCode_PaintType	Make_OpCode_ESC(5) /* CFF Top (0) */
#define OpCode_CharstringType	Make_OpCode_ESC(6) /* CFF Top (2) */
#define OpCode_FontMatrix	Make_OpCode_ESC(7) /* CFF Top, CFF2 Top (.001 0 0 .001 0 0)*/
#define OpCode_StrokeWidth	Make_OpCode_ESC(8) /* CFF Top (0) */
#define OpCode_BlueScale	Make_OpCode_ESC(9) /* CFF Private, CFF2 Private (0.039625) */
#define OpCode_BlueShift	Make_OpCode_ESC(10) /* CFF Private, CFF2 Private (7) */
#define OpCode_BlueFuzz		Make_OpCode_ESC(11) /* CFF Private, CFF2 Private (1) */
#define OpCode_StemSnapH	Make_OpCode_ESC(12) /* CFF Private, CFF2 Private */
#define OpCode_StemSnapV	Make_OpCode_ESC(13) /* CFF Private, CFF2 Private */
#define OpCode_ForceBold	Make_OpCode_ESC(14) /* CFF Private (false) */
#define OpCode_reservedESC15	Make_OpCode_ESC(15)
#define OpCode_reservedESC16	Make_OpCode_ESC(16)
#define OpCode_LanguageGroup	Make_OpCode_ESC(17) /* CFF Private, CFF2 Private (0) */
#define OpCode_ExpansionFactor	Make_OpCode_ESC(18) /* CFF Private, CFF2 Private (0.06) */
#define OpCode_initialRandomSeed Make_OpCode_ESC(19) /* CFF Private (0) */
#define OpCode_SyntheticBase	Make_OpCode_ESC(20) /* CFF Top */
#define OpCode_PostScript	Make_OpCode_ESC(21) /* CFF Top */
#define OpCode_BaseFontName	Make_OpCode_ESC(22) /* CFF Top */
#define OpCode_BaseFontBlend	Make_OpCode_ESC(23) /* CFF Top */
#define OpCode_reservedESC24	Make_OpCode_ESC(24)
#define OpCode_reservedESC25	Make_OpCode_ESC(25)
#define OpCode_reservedESC26	Make_OpCode_ESC(26)
#define OpCode_reservedESC27	Make_OpCode_ESC(27)
#define OpCode_reservedESC28	Make_OpCode_ESC(28)
#define OpCode_reservedESC29	Make_OpCode_ESC(29)
#define OpCode_ROS		Make_OpCode_ESC(30) /* CFF Top_CID */
#define OpCode_CIDFontVersion	Make_OpCode_ESC(31) /* CFF Top_CID (0) */
#define OpCode_CIDFontRevision	Make_OpCode_ESC(32) /* CFF Top_CID (0) */
#define OpCode_CIDFontType	Make_OpCode_ESC(33) /* CFF Top_CID (0) */
#define OpCode_CIDCount		Make_OpCode_ESC(34) /* CFF Top_CID (8720) */
#define OpCode_UIDBase		Make_OpCode_ESC(35) /* CFF Top_CID */
#define OpCode_FDArray		Make_OpCode_ESC(36) /* CFF Top_CID, CFF2 Top */
#define OpCode_FDSelect		Make_OpCode_ESC(37) /* CFF Top_CID, CFF2 Top */
#define OpCode_FontName		Make_OpCode_ESC(38) /* CFF Top_CID */


/* === CharString operators === */

#define OpCode_hstem		  1 /* CFF, CFF2 */
#define OpCode_Reserved2	  2
#define OpCode_vstem		  3 /* CFF, CFF2 */
#define OpCode_vmoveto		  4 /* CFF, CFF2 */
#define OpCode_rlineto		  5 /* CFF, CFF2 */
#define OpCode_hlineto		  6 /* CFF, CFF2 */
#define OpCode_vlineto		  7 /* CFF, CFF2 */
#define OpCode_rrcurveto	  8 /* CFF, CFF2 */
#define OpCode_Reserved9	  9
#define OpCode_callsubr		 10 /* CFF, CFF2 */
#define OpCode_return		 11 /* CFF */
//#define OpCode_escape		 12 /* CFF, CFF2 */
#define OpCode_Reserved13	 13
#define OpCode_endchar		 14 /* CFF */
#define OpCode_vsindexcs	 15 /* CFF2 */
#define OpCode_blendcs		 16 /* CFF2 */
#define OpCode_Reserved17	 17
#define OpCode_hstemhm		 18 /* CFF, CFF2 */
#define OpCode_hintmask		 19 /* CFF, CFF2 */
#define OpCode_cntrmask		 20 /* CFF, CFF2 */
#define OpCode_rmoveto		 21 /* CFF, CFF2 */
#define OpCode_hmoveto		 22 /* CFF, CFF2 */
#define OpCode_vstemhm		 23 /* CFF, CFF2 */
#define OpCode_rcurveline	 24 /* CFF, CFF2 */
#define OpCode_rlinecurve	 25 /* CFF, CFF2 */
#define OpCode_vvcurveto	 26 /* CFF, CFF2 */
#define OpCode_hhcurveto	 27 /* CFF, CFF2 */
//#define OpCode_shortint	 28 /* CFF, CFF2 */
#define OpCode_callgsubr	 29 /* CFF, CFF2 */
#define OpCode_vhcurveto	 30 /* CFF, CFF2 */
#define OpCode_hvcurveto	 31 /* CFF, CFF2 */

#define OpCode_fixedcs		255 /* 32-bit fixed */

/* Two byte escape operators 12, (0-41) */
#define OpCode_dotsection	Make_OpCode_ESC(0) /* CFF (obsoleted) */
#define OpCode_ReservedESC1	Make_OpCode_ESC(1)
#define OpCode_ReservedESC2	Make_OpCode_ESC(2)
#define OpCode_and		Make_OpCode_ESC(3) /* CFF */
#define OpCode_or		Make_OpCode_ESC(4) /* CFF */
#define OpCode_not		Make_OpCode_ESC(5) /* CFF */
#define OpCode_ReservedESC6	Make_OpCode_ESC(6)
#define OpCode_ReservedESC7	Make_OpCode_ESC(7)
#define OpCode_ReservedESC8	Make_OpCode_ESC(8)
#define OpCode_abs		Make_OpCode_ESC(9) /* CFF */
#define OpCode_add		Make_OpCode_ESC(10) /* CFF */
#define OpCode_sub		Make_OpCode_ESC(11) /* CFF */
#define OpCode_div		Make_OpCode_ESC(12) /* CFF */
#define OpCode_ReservedESC13	Make_OpCode_ESC(13)
#define OpCode_neg		Make_OpCode_ESC(14) /* CFF */
#define OpCode_eq		Make_OpCode_ESC(15) /* CFF */
#define OpCode_ReservedESC16	Make_OpCode_ESC(16)
#define OpCode_ReservedESC17	Make_OpCode_ESC(17)
#define OpCode_drop		Make_OpCode_ESC(18) /* CFF */
#define OpCode_ReservedESC19	Make_OpCode_ESC(19)
#define OpCode_put		Make_OpCode_ESC(20) /* CFF */
#define OpCode_get		Make_OpCode_ESC(21) /* CFF */
#define OpCode_ifelse		Make_OpCode_ESC(22) /* CFF */
#define OpCode_random		Make_OpCode_ESC(23) /* CFF */
#define OpCode_mul		Make_OpCode_ESC(24) /* CFF */
//#define OpCode_reservedESC25	Make_OpCode_ESC(25)
#define OpCode_sqrt		Make_OpCode_ESC(26) /* CFF */
#define OpCode_dup		Make_OpCode_ESC(27) /* CFF */
#define OpCode_exch		Make_OpCode_ESC(28) /* CFF */
#define OpCode_index		Make_OpCode_ESC(29) /* CFF */
#define OpCode_roll		Make_OpCode_ESC(30) /* CFF */
#define OpCode_reservedESC31	Make_OpCode_ESC(31)
#define OpCode_reservedESC32	Make_OpCode_ESC(32)
#define OpCode_reservedESC33	Make_OpCode_ESC(33)
#define OpCode_hflex		Make_OpCode_ESC(34) /* CFF, CFF2 */
#define OpCode_flex		Make_OpCode_ESC(35) /* CFF, CFF2 */
#define OpCode_hflex1		Make_OpCode_ESC(36) /* CFF, CFF2 */
#define OpCode_flex1		Make_OpCode_ESC(37) /* CFF, CFF2 */


#define OpCode_Invalid		0xFFFFu


struct number_t
{
  void init () { set_real (0.0); }
  void fini () {}

  void set_int (int v)       { value = (double) v; }
  int to_int () const        { return (int) value; }

  void set_fixed (int32_t v) { value = v / 65536.0; }
  int32_t to_fixed () const  { return (int32_t) (value * 65536.0); }

  void set_real (double v)	 { value = v; }
  double to_real () const    { return value; }

  int ceil () const          { return (int) ::ceil (value); }
  int floor () const         { return (int) ::floor (value); }

  bool in_int_range () const
  { return ((double) (int16_t) to_int () == value); }

  bool operator > (const number_t &n) const
  { return value > n.to_real (); }

  bool operator < (const number_t &n) const
  { return n > *this; }

  bool operator >= (const number_t &n) const
  { return !(*this < n); }

  bool operator <= (const number_t &n) const
  { return !(*this > n); }

  const number_t &operator += (const number_t &n)
  {
    set_real (to_real () + n.to_real ());

    return *this;
  }

  protected:
  double  value;
};

/* byte string */
struct UnsizedByteStr : UnsizedArrayOf <HBUINT8>
{
  // encode 2-byte int (Dict/CharString) or 4-byte int (Dict)
  template <typename INTTYPE, int minVal, int maxVal>
  static bool serialize_int (hb_serialize_context_t *c, op_code_t intOp, int value)
  {
    TRACE_SERIALIZE (this);

    if (unlikely ((value < minVal || value > maxVal)))
      return_trace (false);

    HBUINT8 *p = c->allocate_size<HBUINT8> (1);
    if (unlikely (p == nullptr)) return_trace (false);
    p->set (intOp);

    INTTYPE *ip = c->allocate_size<INTTYPE> (INTTYPE::static_size);
    if (unlikely (ip == nullptr)) return_trace (false);
    ip->set ((unsigned int)value);

    return_trace (true);
  }

  static bool serialize_int4 (hb_serialize_context_t *c, int value)
  { return serialize_int<HBUINT32, 0, 0x7FFFFFFF> (c, OpCode_longintdict, value); }

  static bool serialize_int2 (hb_serialize_context_t *c, int value)
  { return serialize_int<HBUINT16, 0, 0x7FFF> (c, OpCode_shortint, value); }

  /* Defining null_size allows a Null object may be created. Should be safe because:
   * A descendent struct Dict uses a Null pointer to indicate a missing table,
   * checked before access.
   * byte_str_t, a wrapper struct pairing a byte pointer along with its length, always
   * checks the length before access. A Null pointer is used as the initial pointer
   * along with zero length by the default ctor.
   */
  DEFINE_SIZE_MIN(0);
};

/* Holder of a section of byte string within a CFFIndex entry */
struct byte_str_t : hb_ubytes_t
{
  byte_str_t ()
    : hb_ubytes_t () {}
  byte_str_t (const UnsizedByteStr& s, unsigned int l)
    : hb_ubytes_t ((const unsigned char*)&s, l) {}
  byte_str_t (const unsigned char *s, unsigned int l)
    : hb_ubytes_t (s, l) {}
  byte_str_t (const hb_ubytes_t &ub)	/* conversion from hb_ubytes_t */
    : hb_ubytes_t (ub) {}
  
  /* sub-string */
  byte_str_t sub_str (unsigned int offset, unsigned int len_) const
  { return byte_str_t (hb_ubytes_t::sub_array (offset, len_)); }

  bool check_limit (unsigned int offset, unsigned int count) const
  { return (offset + count <= length); }
};

/* A byte string associated with the current offset and an error condition */
struct byte_str_ref_t
{
  byte_str_ref_t ()
  { init (); }

  void init ()
  {
    str = byte_str_t ();
    offset = 0;
    error = false;
  }

  void fini () {}

  byte_str_ref_t (const byte_str_t &str_, unsigned int offset_ = 0)
    : str (str_), offset (offset_), error (false) {}

  void reset (const byte_str_t &str_, unsigned int offset_ = 0)
  {
    str = str_;
    offset = offset_;
    error = false;
  }

  const unsigned char& operator [] (int i) {
    if (unlikely ((unsigned int)(offset + i) >= str.length))
    {
      set_error ();
      return Null(unsigned char);
    }
    else
      return str[offset + i];
  }

  /* Conversion to byte_str_t */
  operator byte_str_t () const { return str.sub_str (offset, str.length - offset); }

  byte_str_t sub_str (unsigned int offset_, unsigned int len_) const
  { return str.sub_str (offset_, len_); }

  bool avail (unsigned int count=1) const
  {
    return (!in_error () && str.check_limit (offset, count));
  }
  void inc (unsigned int count=1)
  {
    if (likely (!in_error () && (offset <= str.length) && (offset + count <= str.length)))
    {
      offset += count;
    }
    else
    {
      offset = str.length;
      set_error ();
    }
  }

  void set_error ()      { error = true; }
  bool in_error () const { return error; }

  byte_str_t       str;
  unsigned int  offset; /* beginning of the sub-string within str */

  protected:
  bool	  error;
};

typedef hb_vector_t<byte_str_t> byte_str_array_t;

/* stack */
template <typename ELEM, int LIMIT>
struct stack_t
{
  void init ()
  {
    error = false;
    count = 0;
    elements.init ();
    elements.resize (kSizeLimit);
    for (unsigned int i = 0; i < elements.length; i++)
      elements[i].init ();
  }

  void fini ()
  {
    elements.fini_deep ();
  }

  ELEM& operator [] (unsigned int i)
  {
    if (unlikely (i >= count)) set_error ();
    return elements[i];
  }

  void push (const ELEM &v)
  {
    if (likely (count < elements.length))
      elements[count++] = v;
    else
      set_error ();
  }

  ELEM &push ()
  {
    if (likely (count < elements.length))
      return elements[count++];
    else
    {
      set_error ();
      return Crap(ELEM);
    }
  }

  ELEM& pop ()
  {
    if (likely (count > 0))
      return elements[--count];
    else
    {
      set_error ();
      return Crap(ELEM);
    }
  }

  void pop (unsigned int n)
  {
    if (likely (count >= n))
      count -= n;
    else
      set_error ();
  }

  const ELEM& peek ()
  {
    if (likely (count > 0))
      return elements[count-1];
    else
    {
      set_error ();
      return Null(ELEM);
    }
  }

  void unpop ()
  {
    if (likely (count < elements.length))
      count++;
    else
      set_error ();
  }

  void clear () { count = 0; }

  bool in_error () const { return (error || elements.in_error ()); }
  void set_error ()      { error = true; }

  unsigned int get_count () const { return count; }
  bool is_empty () const { return count == 0; }

<<<<<<< HEAD
  enum { kSizeLimit = LIMIT };
=======
  static constexpr unsigned kSizeLimit = LIMIT;
>>>>>>> 06358ae9

  protected:
  bool error;
  unsigned int count;
  hb_vector_t<ELEM> elements;
};

/* argument stack */
template <typename ARG=number_t>
struct arg_stack_t : stack_t<ARG, 513>
{
  void push_int (int v)
  {
    ARG &n = S::push ();
    n.set_int (v);
  }

  void push_fixed (int32_t v)
  {
    ARG &n = S::push ();
    n.set_fixed (v);
  }

  void push_real (double v)
  {
    ARG &n = S::push ();
    n.set_real (v);
  }

  ARG& pop_num () { return this->pop (); }

  int pop_int ()  { return this->pop ().to_int (); }

  unsigned int pop_uint ()
  {
    int i = pop_int ();
    if (unlikely (i < 0))
    {
      i = 0;
      S::set_error ();
    }
    return (unsigned)i;
  }

  void push_longint_from_substr (byte_str_ref_t& str_ref)
  {
    push_int ((str_ref[0] << 24) | (str_ref[1] << 16) | (str_ref[2] << 8) | (str_ref[3]));
    str_ref.inc (4);
  }

  bool push_fixed_from_substr (byte_str_ref_t& str_ref)
  {
    if (unlikely (!str_ref.avail (4)))
      return false;
    push_fixed ((int32_t)*(const HBUINT32*)&str_ref[0]);
    str_ref.inc (4);
    return true;
  }

  hb_array_t<const ARG> get_subarray (unsigned int start) const
  {
    return S::elements.sub_array (start);
  }

  private:
  typedef stack_t<ARG, 513> S;
};

/* an operator prefixed by its operands in a byte string */
struct op_str_t
{
  void init () {}
  void fini () {}

  op_code_t  op;
  byte_str_t str;
};

/* base of OP_SERIALIZER */
struct op_serializer_t
{
  protected:
  bool copy_opstr (hb_serialize_context_t *c, const op_str_t& opstr) const
  {
    TRACE_SERIALIZE (this);

    HBUINT8 *d = c->allocate_size<HBUINT8> (opstr.str.length);
    if (unlikely (d == nullptr)) return_trace (false);
    memcpy (d, &opstr.str[0], opstr.str.length);
    return_trace (true);
  }
};

template <typename VAL>
struct parsed_values_t
{
  void init ()
  {
    opStart = 0;
    values.init ();
  }
  void fini () { values.fini_deep (); }

  void add_op (op_code_t op, const byte_str_ref_t& str_ref = byte_str_ref_t ())
  {
    VAL *val = values.push ();
    val->op = op;
    val->str = str_ref.str.sub_str (opStart, str_ref.offset - opStart);
    opStart = str_ref.offset;
  }

  void add_op (op_code_t op, const byte_str_ref_t& str_ref, const VAL &v)
  {
    VAL *val = values.push (v);
    val->op = op;
    val->str = str_ref.sub_str ( opStart, str_ref.offset - opStart);
    opStart = str_ref.offset;
  }

  bool has_op (op_code_t op) const
  {
    for (unsigned int i = 0; i < get_count (); i++)
      if (get_value (i).op == op) return true;
    return false;
  }

  unsigned get_count () const { return values.length; }
  const VAL &get_value (unsigned int i) const { return values[i]; }
  const VAL &operator [] (unsigned int i) const { return get_value (i); }

  unsigned int       opStart;
  hb_vector_t<VAL>   values;
};

template <typename ARG=number_t>
struct interp_env_t
{
  void init (const byte_str_t &str_)
  {
    str_ref.reset (str_);
    argStack.init ();
    error = false;
  }
  void fini () { argStack.fini (); }

  bool in_error () const
  { return error || str_ref.in_error () || argStack.in_error (); }

  void set_error () { error = true; }

  op_code_t fetch_op ()
  {
    op_code_t  op = OpCode_Invalid;
    if (unlikely (!str_ref.avail ()))
      return OpCode_Invalid;
    op = (op_code_t)(unsigned char)str_ref[0];
    if (op == OpCode_escape) {
      if (unlikely (!str_ref.avail ()))
	return OpCode_Invalid;
      op = Make_OpCode_ESC(str_ref[1]);
      str_ref.inc ();
    }
    str_ref.inc ();
    return op;
  }

  const ARG& eval_arg (unsigned int i)
  {
    return argStack[i];
  }

  ARG& pop_arg ()
  {
    return argStack.pop ();
  }

  void pop_n_args (unsigned int n)
  {
    argStack.pop (n);
  }

  void clear_args ()
  {
    pop_n_args (argStack.get_count ());
  }

  byte_str_ref_t    str_ref;
  arg_stack_t<ARG> argStack;
  protected:
  bool	  error;
};

typedef interp_env_t<> num_interp_env_t;

template <typename ARG=number_t>
struct opset_t
{
  static void process_op (op_code_t op, interp_env_t<ARG>& env)
  {
    switch (op) {
      case OpCode_shortint:
	env.argStack.push_int ((int16_t)((env.str_ref[0] << 8) | env.str_ref[1]));
	env.str_ref.inc (2);
	break;

      case OpCode_TwoBytePosInt0: case OpCode_TwoBytePosInt1:
      case OpCode_TwoBytePosInt2: case OpCode_TwoBytePosInt3:
	env.argStack.push_int ((int16_t)((op - OpCode_TwoBytePosInt0) * 256 + env.str_ref[0] + 108));
	env.str_ref.inc ();
	break;

      case OpCode_TwoByteNegInt0: case OpCode_TwoByteNegInt1:
      case OpCode_TwoByteNegInt2: case OpCode_TwoByteNegInt3:
	env.argStack.push_int ((int16_t)(-(op - OpCode_TwoByteNegInt0) * 256 - env.str_ref[0] - 108));
	env.str_ref.inc ();
	break;

      default:
	/* 1-byte integer */
	if (likely ((OpCode_OneByteIntFirst <= op) && (op <= OpCode_OneByteIntLast)))
	{
	  env.argStack.push_int ((int)op - 139);
	} else {
	  /* invalid unknown operator */
	  env.clear_args ();
	  env.set_error ();
	}
	break;
    }
  }
};

template <typename ENV>
struct interpreter_t {

  ~interpreter_t() { fini (); }

  void fini () { env.fini (); }

  ENV env;
};

} /* namespace CFF */

#endif /* HB_CFF_INTERP_COMMON_HH */<|MERGE_RESOLUTION|>--- conflicted
+++ resolved
@@ -477,11 +477,7 @@
   unsigned int get_count () const { return count; }
   bool is_empty () const { return count == 0; }
 
-<<<<<<< HEAD
-  enum { kSizeLimit = LIMIT };
-=======
   static constexpr unsigned kSizeLimit = LIMIT;
->>>>>>> 06358ae9
 
   protected:
   bool error;
