--- conflicted
+++ resolved
@@ -130,35 +130,10 @@
 
   /* Default_Ignorable codepoints:
    *
-<<<<<<< HEAD
-   * Note that as of Oct 2012 (Unicode 6.2), U+180E MONGOLIAN VOWEL SEPARATOR
-   * is NOT Default_Ignorable, but it really behaves in a way that it should
-   * be.  That has been reported to the Unicode Technical Committee for
-   * consideration.  As such, we include it here, since Uniscribe removes it.
-   * It *is* in Unicode 6.3 however.  U+061C ARABIC LETTER MARK from Unicode
-   * 6.3 is also added manually.  The new Unicode 6.3 bidi formatting
-   * characters are encoded in a block that was Default_Ignorable already.
-   *
-   * Note: While U+115F and U+1160 are Default_Ignorable, we do NOT want to
-   * hide them, as the way Uniscribe has implemented them is with regular
-   * spacing glyphs, and that's the way fonts are made to work.  As such,
-   * we make exceptions for those two.
-   *
-   * Gathered from:
-   * http://unicode.org/cldr/utility/list-unicodeset.jsp?a=[:DI:]&abb=on&ucd=on&esc=on
-   *
-   * Last updated to the page with the following versions:
-   * Version 3.6; ICU version: 50.0.1.0; Unicode version: 6.1.0.0
-   *
-   * 4,167 Code Points
-   *
-   * [\u00AD\u034F\u115F\u1160\u17B4\u17B5\u180B-\u180D\u200B-\u200F\u202A-\u202E\u2060-\u206F\u3164\uFE00-\uFE0F\uFEFF\uFFA0\uFFF0-\uFFF8\U0001D173-\U0001D17A\U000E0000-\U000E0FFF]
-=======
    * Note: While U+115F, U+1160, U+3164 and U+FFA0 are Default_Ignorable,
    * we do NOT want to hide them, as the way Uniscribe has implemented them
    * is with regular spacing glyphs, and that's the way fonts are made to work.
    * As such, we make exceptions for those four.
->>>>>>> 5b4131eb
    *
    * Unicode 7.0:
    * $ grep '; Default_Ignorable_Code_Point ' DerivedCoreProperties.txt | sed 's/;.*#/#/'
