--- conflicted
+++ resolved
@@ -332,11 +332,7 @@
   /* Normalise the codepoint using NFKD mode. */
   icu_err = U_ZERO_ERROR;
   len = unorm2_normalize (unorm2_getNFKDInstance (&icu_err), utf16, len, normalized, ARRAY_LENGTH (normalized), &icu_err);
-<<<<<<< HEAD
-  if (icu_err)
-=======
   if (U_FAILURE (icu_err))
->>>>>>> 007a2a43
     return 0;
 
   /* Convert the decomposed form from UTF-16 to UTF-32. */
