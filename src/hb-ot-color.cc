--- conflicted
+++ resolved
@@ -229,24 +229,15 @@
 
 /**
  * hb_ot_color_glyph_get_layers:
-<<<<<<< HEAD
  * @face: #hb_face_t to work upon
  * @glyph: The glyph index to query
  * @start_offset: offset of the first layer to retrieve
- * @count: (inout) (optional): Input = the maximum number of layers to return;
+ * @layer_count: (inout) (optional): Input = the maximum number of layers to return;
  *         Output = the actual number of layers returned (may be zero)
- * @layers: (out) (array length=count) (nullable): The array of layers found
+ * @layers: (out) (array length=layer_count) (nullable): The array of layers found
  *
  * Fetches a list of all color layers for the specified glyph index in the specified
  * face. The list returned will begin at the offset provided.
-=======
- * @face:         a font face.
- * @glyph:        a layered color glyph id.
- * @start_offset: starting offset of layers.
- * @layer_count:  (inout) (optional): gets number of layers available to be written on buffer
- * 				and returns number of written layers.
- * @layers: (array length=layer_count) (out) (optional): layers buffer to buffer.
->>>>>>> a6048e4c
  *
  * Return value: Total number of layers available for the glyph index queried
  *
