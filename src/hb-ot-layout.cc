/*
 * Copyright © 1998-2004  David Turner and Werner Lemberg
 * Copyright © 2006  Behdad Esfahbod
 * Copyright © 2007,2008,2009  Red Hat, Inc.
 * Copyright © 2012,2013  Google, Inc.
 *
 *  This is part of HarfBuzz, a text shaping library.
 *
 * Permission is hereby granted, without written agreement and without
 * license or royalty fees, to use, copy, modify, and distribute this
 * software and its documentation for any purpose, provided that the
 * above copyright notice and the following two paragraphs appear in
 * all copies of this software.
 *
 * IN NO EVENT SHALL THE COPYRIGHT HOLDER BE LIABLE TO ANY PARTY FOR
 * DIRECT, INDIRECT, SPECIAL, INCIDENTAL, OR CONSEQUENTIAL DAMAGES
 * ARISING OUT OF THE USE OF THIS SOFTWARE AND ITS DOCUMENTATION, EVEN
 * IF THE COPYRIGHT HOLDER HAS BEEN ADVISED OF THE POSSIBILITY OF SUCH
 * DAMAGE.
 *
 * THE COPYRIGHT HOLDER SPECIFICALLY DISCLAIMS ANY WARRANTIES, INCLUDING,
 * BUT NOT LIMITED TO, THE IMPLIED WARRANTIES OF MERCHANTABILITY AND
 * FITNESS FOR A PARTICULAR PURPOSE.  THE SOFTWARE PROVIDED HEREUNDER IS
 * ON AN "AS IS" BASIS, AND THE COPYRIGHT HOLDER HAS NO OBLIGATION TO
 * PROVIDE MAINTENANCE, SUPPORT, UPDATES, ENHANCEMENTS, OR MODIFICATIONS.
 *
 * Red Hat Author(s): Behdad Esfahbod
 * Google Author(s): Behdad Esfahbod
 */

#include "hb-open-type-private.hh"
#include "hb-ot-layout-private.hh"

<<<<<<< HEAD
#include "hb-ot-cpal-table.hh"
=======
#include "hb-ot-layout-base-table.hh"
>>>>>>> f110c0c8
#include "hb-ot-layout-gdef-table.hh"
#include "hb-ot-layout-gsub-table.hh"
#include "hb-ot-layout-gpos-table.hh"
#include "hb-ot-layout-jstf-table.hh" // Just so we compile it; unused otherwise.
#include "hb-ot-name-table.hh" // Just so we compile it; unused otherwise.

#include "hb-ot-map-private.hh"


#ifndef HB_NO_VISIBILITY
const void * const OT::_hb_NullPool[HB_NULL_POOL_SIZE / sizeof (void *)] = {};
#endif


hb_ot_layout_t *
_hb_ot_layout_create (hb_face_t *face)
{
  hb_ot_layout_t *layout = (hb_ot_layout_t *) calloc (1, sizeof (hb_ot_layout_t));
  if (unlikely (!layout))
    return nullptr;

  layout->gdef_blob = OT::Sanitizer<OT::GDEF>().sanitize (face->reference_table (HB_OT_TAG_GDEF));
  layout->gdef = OT::Sanitizer<OT::GDEF>::lock_instance (layout->gdef_blob);

  layout->gsub_blob = OT::Sanitizer<OT::GSUB>().sanitize (face->reference_table (HB_OT_TAG_GSUB));
  layout->gsub = OT::Sanitizer<OT::GSUB>::lock_instance (layout->gsub_blob);

  layout->gpos_blob = OT::Sanitizer<OT::GPOS>().sanitize (face->reference_table (HB_OT_TAG_GPOS));
  layout->gpos = OT::Sanitizer<OT::GPOS>::lock_instance (layout->gpos_blob);

<<<<<<< HEAD
  // The CPAL table is rarely accessed, so we only try to load it in _get_cpal.
  layout->cpal_blob = NULL;
  layout->cpal = NULL;
=======
  layout->math.init (face);
  layout->base.init (face);
  layout->fvar.init (face);
  layout->avar.init (face);
  layout->ankr.init (face);
  layout->kerx.init (face);
  layout->morx.init (face);
  layout->trak.init (face);
>>>>>>> f110c0c8

  {
    /*
     * The ugly business of blacklisting individual fonts' tables happen here!
     * See this thread for why we finally had to bend in and do this:
     * https://lists.freedesktop.org/archives/harfbuzz/2016-February/005489.html
     */
    unsigned int gdef_len = hb_blob_get_length (layout->gdef_blob);
    unsigned int gsub_len = hb_blob_get_length (layout->gsub_blob);
    unsigned int gpos_len = hb_blob_get_length (layout->gpos_blob);
    if (0
      /* sha1sum:c5ee92f0bca4bfb7d06c4d03e8cf9f9cf75d2e8a Windows 7? timesi.ttf */
      || (442 == gdef_len && 42038 == gpos_len && 2874 == gsub_len)
      /* sha1sum:37fc8c16a0894ab7b749e35579856c73c840867b Windows 7? timesbi.ttf */
      || (430 == gdef_len && 40662 == gpos_len && 2874 == gsub_len)
      /* sha1sum:19fc45110ea6cd3cdd0a5faca256a3797a069a80 Windows 7 timesi.ttf */
      || (442 == gdef_len && 39116 == gpos_len && 2874 == gsub_len)
      /* sha1sum:6d2d3c9ed5b7de87bc84eae0df95ee5232ecde26 Windows 7 timesbi.ttf */
      || (430 == gdef_len && 39374 == gpos_len && 2874 == gsub_len)
      /* sha1sum:8583225a8b49667c077b3525333f84af08c6bcd8 OS X 10.11.3 Times New Roman Italic.ttf */
      || (490 == gdef_len && 41638 == gpos_len && 3046 == gsub_len)
      /* sha1sum:ec0f5a8751845355b7c3271d11f9918a966cb8c9 OS X 10.11.3 Times New Roman Bold Italic.ttf */
      || (478 == gdef_len && 41902 == gpos_len && 3046 == gsub_len)
    )
    {
      /* In certain versions of Times New Roman Italic and Bold Italic,
       * ASCII double quotation mark U+0022, mapped to glyph 5, has wrong
       * glyph class 3 (mark) in GDEF.  Nuke the GDEF to avoid zero-width
       * double-quote.  See:
       * https://lists.freedesktop.org/archives/harfbuzz/2016-February/005489.html
       */
     if (3 == layout->gdef->get_glyph_class (5))
       layout->gdef = &OT::Null(OT::GDEF);
    }
    else if (0
      /* sha1sum:96eda93f7d33e79962451c6c39a6b51ee893ce8c  tahoma.ttf from Windows 8 */
      || (898 == gdef_len && 46470 == gpos_len && 12554 == gsub_len)
      /* sha1sum:20928dc06014e0cd120b6fc942d0c3b1a46ac2bc  tahomabd.ttf from Windows 8 */
      || (910 == gdef_len && 47732 == gpos_len && 12566 == gsub_len)
      /* sha1sum:4f95b7e4878f60fa3a39ca269618dfde9721a79e  tahoma.ttf from Windows 8.1 */
      || (928 == gdef_len && 59332 == gpos_len && 23298 == gsub_len)
      /* sha1sum:6d400781948517c3c0441ba42acb309584b73033  tahomabd.ttf from Windows 8.1 */
      || (940 == gdef_len && 60732 == gpos_len && 23310 == gsub_len)
      /* tahoma.ttf v6.04 from Windows 8.1 x64, see https://bugzilla.mozilla.org/show_bug.cgi?id=1279925 */
      || (964 == gdef_len && 60072 == gpos_len && 23836 == gsub_len)
      /* tahomabd.ttf v6.04 from Windows 8.1 x64, see https://bugzilla.mozilla.org/show_bug.cgi?id=1279925 */
      || (976 == gdef_len && 61456 == gpos_len && 23832 == gsub_len)
      /* sha1sum:e55fa2dfe957a9f7ec26be516a0e30b0c925f846  tahoma.ttf from Windows 10 */
      || (994 == gdef_len && 60336 == gpos_len && 24474 == gsub_len)
      /* sha1sum:7199385abb4c2cc81c83a151a7599b6368e92343  tahomabd.ttf from Windows 10 */
      || (1006 == gdef_len && 61740 == gpos_len && 24470 == gsub_len)
      /* tahoma.ttf v6.91 from Windows 10 x64, see https://bugzilla.mozilla.org/show_bug.cgi?id=1279925 */
      || (1006 == gdef_len && 61346 == gpos_len && 24576 == gsub_len)
      /* tahomabd.ttf v6.91 from Windows 10 x64, see https://bugzilla.mozilla.org/show_bug.cgi?id=1279925 */
      || (1018 == gdef_len && 62828 == gpos_len && 24572 == gsub_len)
      /* sha1sum:b9c84d820c49850d3d27ec498be93955b82772b5  tahoma.ttf from Windows 10 AU */
      || (1006 == gdef_len && 61352 == gpos_len && 24576 == gsub_len)
      /* sha1sum:2bdfaab28174bdadd2f3d4200a30a7ae31db79d2  tahomabd.ttf from Windows 10 AU */
      || (1018 == gdef_len && 62834 == gpos_len && 24572 == gsub_len)
      /* sha1sum:b0d36cf5a2fbe746a3dd277bffc6756a820807a7  Tahoma.ttf from Mac OS X 10.9 */
      || (832 == gdef_len && 47162 == gpos_len && 7324 == gsub_len)
      /* sha1sum:12fc4538e84d461771b30c18b5eb6bd434e30fba  Tahoma Bold.ttf from Mac OS X 10.9 */
      || (844 == gdef_len && 45474 == gpos_len && 7302 == gsub_len)
      /* sha1sum:eb8afadd28e9cf963e886b23a30b44ab4fd83acc  himalaya.ttf from Windows 7 */
      || (180 == gdef_len && 7254 == gpos_len && 13054 == gsub_len)
      /* sha1sum:73da7f025b238a3f737aa1fde22577a6370f77b0  himalaya.ttf from Windows 8 */
      || (192 == gdef_len && 7254 == gpos_len && 12638 == gsub_len)
      /* sha1sum:6e80fd1c0b059bbee49272401583160dc1e6a427  himalaya.ttf from Windows 8.1 */
      || (192 == gdef_len && 7254 == gpos_len && 12690 == gsub_len)
      /* 8d9267aea9cd2c852ecfb9f12a6e834bfaeafe44  cantarell-fonts-0.0.21/otf/Cantarell-Regular.otf */
      /* 983988ff7b47439ab79aeaf9a45bd4a2c5b9d371  cantarell-fonts-0.0.21/otf/Cantarell-Oblique.otf */
      || (188 == gdef_len && 3852 == gpos_len && 248 == gsub_len)
      /* 2c0c90c6f6087ffbfea76589c93113a9cbb0e75f  cantarell-fonts-0.0.21/otf/Cantarell-Bold.otf */
      /* 55461f5b853c6da88069ffcdf7f4dd3f8d7e3e6b  cantarell-fonts-0.0.21/otf/Cantarell-Bold-Oblique.otf */
      || (188 == gdef_len && 3426 == gpos_len && 264 == gsub_len)
      /* d125afa82a77a6475ac0e74e7c207914af84b37a padauk-2.80/Padauk.ttf RHEL 7.2 */
      || (1058 == gdef_len && 11818 == gpos_len && 47032 == gsub_len)
      /* 0f7b80437227b90a577cc078c0216160ae61b031 padauk-2.80/Padauk-Bold.ttf RHEL 7.2*/
      || (1046 == gdef_len && 12600 == gpos_len && 47030 == gsub_len)
      /* d3dde9aa0a6b7f8f6a89ef1002e9aaa11b882290 padauk-2.80/Padauk.ttf Ubuntu 16.04 */
      || (1058 == gdef_len && 16770 == gpos_len && 71796 == gsub_len)
      /* 5f3c98ccccae8a953be2d122c1b3a77fd805093f padauk-2.80/Padauk-Bold.ttf Ubuntu 16.04 */
      || (1046 == gdef_len && 17862 == gpos_len && 71790 == gsub_len)
      /* 6c93b63b64e8b2c93f5e824e78caca555dc887c7 padauk-2.80/Padauk-book.ttf */
      || (1046 == gdef_len && 17112 == gpos_len && 71788 == gsub_len)
      /* d89b1664058359b8ec82e35d3531931125991fb9 padauk-2.80/Padauk-bookbold.ttf */
      || (1058 == gdef_len && 17514 == gpos_len && 71794 == gsub_len)
      /* 824cfd193aaf6234b2b4dc0cf3c6ef576c0d00ef padauk-3.0/Padauk-book.ttf */
      || (1330 == gdef_len && 57938 == gpos_len && 109904 == gsub_len)
      /* 91fcc10cf15e012d27571e075b3b4dfe31754a8a padauk-3.0/Padauk-bookbold.ttf */
      || (1330 == gdef_len && 58972 == gpos_len && 109904 == gsub_len)
      /* sha1sum: c26e41d567ed821bed997e937bc0c41435689e85  Padauk.ttf
       *  "Padauk Regular" "Version 2.5", see https://crbug.com/681813 */
      || (1004 == gdef_len && 14836 == gpos_len && 59092 == gsub_len)
    )
    {
      /* Many versions of Tahoma have bad GDEF tables that incorrectly classify some spacing marks
       * such as certain IPA symbols as glyph class 3. So do older versions of Microsoft Himalaya,
       * and the version of Cantarell shipped by Ubuntu 16.04.
       * Nuke the GDEF tables of these fonts to avoid unwanted width-zeroing.
       * See https://bugzilla.mozilla.org/show_bug.cgi?id=1279925
       *     https://bugzilla.mozilla.org/show_bug.cgi?id=1279693
       *     https://bugzilla.mozilla.org/show_bug.cgi?id=1279875
       */
      layout->gdef = &OT::Null(OT::GDEF);
    }
  }

  layout->gsub_lookup_count = layout->gsub->get_lookup_count ();
  layout->gpos_lookup_count = layout->gpos->get_lookup_count ();

  layout->gsub_accels = (hb_ot_layout_lookup_accelerator_t *) calloc (layout->gsub->get_lookup_count (), sizeof (hb_ot_layout_lookup_accelerator_t));
  layout->gpos_accels = (hb_ot_layout_lookup_accelerator_t *) calloc (layout->gpos->get_lookup_count (), sizeof (hb_ot_layout_lookup_accelerator_t));

  if (unlikely ((layout->gsub_lookup_count && !layout->gsub_accels) ||
		(layout->gpos_lookup_count && !layout->gpos_accels)))
  {
    _hb_ot_layout_destroy (layout);
    return nullptr;
  }

  for (unsigned int i = 0; i < layout->gsub_lookup_count; i++)
    layout->gsub_accels[i].init (layout->gsub->get_lookup (i));
  for (unsigned int i = 0; i < layout->gpos_lookup_count; i++)
    layout->gpos_accels[i].init (layout->gpos->get_lookup (i));

  return layout;
}

void
_hb_ot_layout_destroy (hb_ot_layout_t *layout)
{
  if (layout->gsub_accels)
    for (unsigned int i = 0; i < layout->gsub_lookup_count; i++)
      layout->gsub_accels[i].fini ();
  if (layout->gpos_accels)
    for (unsigned int i = 0; i < layout->gpos_lookup_count; i++)
      layout->gpos_accels[i].fini ();

  free (layout->gsub_accels);
  free (layout->gpos_accels);

  hb_blob_destroy (layout->gdef_blob);
  hb_blob_destroy (layout->gsub_blob);
  hb_blob_destroy (layout->gpos_blob);

<<<<<<< HEAD
  if (layout->cpal_blob) hb_blob_destroy (layout->cpal_blob);
=======
  layout->math.fini ();
  layout->base.fini ();
  layout->fvar.fini ();
  layout->avar.fini ();
  layout->ankr.fini ();
  layout->kerx.fini ();
  layout->morx.fini ();
  layout->trak.fini ();
>>>>>>> f110c0c8

  free (layout);
}

// static inline const OT::BASE&
// _get_base (hb_face_t *face)
// {
//   if (unlikely (!hb_ot_shaper_face_data_ensure (face))) return OT::Null(OT::BASE);
//   hb_ot_layout_t * layout = hb_ot_layout_from_face (face);
//   return *(layout->base.get ());
// }

static inline const OT::GDEF&
_get_gdef (hb_face_t *face)
{
  if (unlikely (!hb_ot_shaper_face_data_ensure (face))) return OT::Null(OT::GDEF);
  return *hb_ot_layout_from_face (face)->gdef;
}
static inline const OT::GSUB&
_get_gsub (hb_face_t *face)
{
  if (unlikely (!hb_ot_shaper_face_data_ensure (face))) return OT::Null(OT::GSUB);
  return *hb_ot_layout_from_face (face)->gsub;
}
static inline const OT::GPOS&
_get_gpos (hb_face_t *face)
{
  if (unlikely (!hb_ot_shaper_face_data_ensure (face))) return OT::Null(OT::GPOS);
  return *hb_ot_layout_from_face (face)->gpos;
}

/*
 * GDEF
 */

hb_bool_t
hb_ot_layout_has_glyph_classes (hb_face_t *face)
{
  return _get_gdef (face).has_glyph_classes ();
}

/**
 * hb_ot_layout_get_glyph_class:
 *
 * Since: 0.9.7
 **/
hb_ot_layout_glyph_class_t
hb_ot_layout_get_glyph_class (hb_face_t      *face,
			      hb_codepoint_t  glyph)
{
  return (hb_ot_layout_glyph_class_t) _get_gdef (face).get_glyph_class (glyph);
}

/**
 * hb_ot_layout_get_glyphs_in_class:
 *
 * Since: 0.9.7
 **/
void
hb_ot_layout_get_glyphs_in_class (hb_face_t                  *face,
				  hb_ot_layout_glyph_class_t  klass,
				  hb_set_t                   *glyphs /* OUT */)
{
  return _get_gdef (face).get_glyphs_in_class (klass, glyphs);
}

unsigned int
hb_ot_layout_get_attach_points (hb_face_t      *face,
				hb_codepoint_t  glyph,
				unsigned int    start_offset,
				unsigned int   *point_count /* IN/OUT */,
				unsigned int   *point_array /* OUT */)
{
  return _get_gdef (face).get_attach_points (glyph, start_offset, point_count, point_array);
}

unsigned int
hb_ot_layout_get_ligature_carets (hb_font_t      *font,
				  hb_direction_t  direction,
				  hb_codepoint_t  glyph,
				  unsigned int    start_offset,
				  unsigned int   *caret_count /* IN/OUT */,
				  hb_position_t  *caret_array /* OUT */)
{
  return _get_gdef (font->face).get_lig_carets (font, direction, glyph, start_offset, caret_count, caret_array);
}


/*
 * GSUB/GPOS
 */

static const OT::GSUBGPOS&
get_gsubgpos_table (hb_face_t *face,
		    hb_tag_t   table_tag)
{
  switch (table_tag) {
    case HB_OT_TAG_GSUB: return _get_gsub (face);
    case HB_OT_TAG_GPOS: return _get_gpos (face);
    default:             return OT::Null(OT::GSUBGPOS);
  }
}


unsigned int
hb_ot_layout_table_get_script_tags (hb_face_t    *face,
				    hb_tag_t      table_tag,
				    unsigned int  start_offset,
				    unsigned int *script_count /* IN/OUT */,
				    hb_tag_t     *script_tags /* OUT */)
{
  const OT::GSUBGPOS &g = get_gsubgpos_table (face, table_tag);

  return g.get_script_tags (start_offset, script_count, script_tags);
}

#define HB_OT_TAG_LATIN_SCRIPT		HB_TAG ('l', 'a', 't', 'n')

hb_bool_t
hb_ot_layout_table_find_script (hb_face_t    *face,
				hb_tag_t      table_tag,
				hb_tag_t      script_tag,
				unsigned int *script_index)
{
  static_assert ((OT::Index::NOT_FOUND_INDEX == HB_OT_LAYOUT_NO_SCRIPT_INDEX), "");
  const OT::GSUBGPOS &g = get_gsubgpos_table (face, table_tag);

  if (g.find_script_index (script_tag, script_index))
    return true;

  /* try finding 'DFLT' */
  if (g.find_script_index (HB_OT_TAG_DEFAULT_SCRIPT, script_index))
    return false;

  /* try with 'dflt'; MS site has had typos and many fonts use it now :(.
   * including many versions of DejaVu Sans Mono! */
  if (g.find_script_index (HB_OT_TAG_DEFAULT_LANGUAGE, script_index))
    return false;

  /* try with 'latn'; some old fonts put their features there even though
     they're really trying to support Thai, for example :( */
  if (g.find_script_index (HB_OT_TAG_LATIN_SCRIPT, script_index))
    return false;

  if (script_index) *script_index = HB_OT_LAYOUT_NO_SCRIPT_INDEX;
  return false;
}

hb_bool_t
hb_ot_layout_table_choose_script (hb_face_t      *face,
				  hb_tag_t        table_tag,
				  const hb_tag_t *script_tags,
				  unsigned int   *script_index,
				  hb_tag_t       *chosen_script)
{
  static_assert ((OT::Index::NOT_FOUND_INDEX == HB_OT_LAYOUT_NO_SCRIPT_INDEX), "");
  const OT::GSUBGPOS &g = get_gsubgpos_table (face, table_tag);

  while (*script_tags)
  {
    if (g.find_script_index (*script_tags, script_index)) {
      if (chosen_script)
        *chosen_script = *script_tags;
      return true;
    }
    script_tags++;
  }

  /* try finding 'DFLT' */
  if (g.find_script_index (HB_OT_TAG_DEFAULT_SCRIPT, script_index)) {
    if (chosen_script)
      *chosen_script = HB_OT_TAG_DEFAULT_SCRIPT;
    return false;
  }

  /* try with 'dflt'; MS site has had typos and many fonts use it now :( */
  if (g.find_script_index (HB_OT_TAG_DEFAULT_LANGUAGE, script_index)) {
    if (chosen_script)
      *chosen_script = HB_OT_TAG_DEFAULT_LANGUAGE;
    return false;
  }

  /* try with 'latn'; some old fonts put their features there even though
     they're really trying to support Thai, for example :( */
  if (g.find_script_index (HB_OT_TAG_LATIN_SCRIPT, script_index)) {
    if (chosen_script)
      *chosen_script = HB_OT_TAG_LATIN_SCRIPT;
    return false;
  }

  if (script_index) *script_index = HB_OT_LAYOUT_NO_SCRIPT_INDEX;
  if (chosen_script)
    *chosen_script = HB_OT_LAYOUT_NO_SCRIPT_INDEX;
  return false;
}

unsigned int
hb_ot_layout_table_get_feature_tags (hb_face_t    *face,
				     hb_tag_t      table_tag,
				     unsigned int  start_offset,
				     unsigned int *feature_count /* IN/OUT */,
				     hb_tag_t     *feature_tags /* OUT */)
{
  const OT::GSUBGPOS &g = get_gsubgpos_table (face, table_tag);

  return g.get_feature_tags (start_offset, feature_count, feature_tags);
}

hb_bool_t
hb_ot_layout_table_find_feature (hb_face_t    *face,
				 hb_tag_t      table_tag,
				 hb_tag_t      feature_tag,
				 unsigned int *feature_index)
{
  static_assert ((OT::Index::NOT_FOUND_INDEX == HB_OT_LAYOUT_NO_FEATURE_INDEX), "");
  const OT::GSUBGPOS &g = get_gsubgpos_table (face, table_tag);

  unsigned int num_features = g.get_feature_count ();
  for (unsigned int i = 0; i < num_features; i++)
  {
    if (feature_tag == g.get_feature_tag (i)) {
      if (feature_index) *feature_index = i;
      return true;
    }
  }

  if (feature_index) *feature_index = HB_OT_LAYOUT_NO_FEATURE_INDEX;
  return false;
}


unsigned int
hb_ot_layout_script_get_language_tags (hb_face_t    *face,
				       hb_tag_t      table_tag,
				       unsigned int  script_index,
				       unsigned int  start_offset,
				       unsigned int *language_count /* IN/OUT */,
				       hb_tag_t     *language_tags /* OUT */)
{
  const OT::Script &s = get_gsubgpos_table (face, table_tag).get_script (script_index);

  return s.get_lang_sys_tags (start_offset, language_count, language_tags);
}

hb_bool_t
hb_ot_layout_script_find_language (hb_face_t    *face,
				   hb_tag_t      table_tag,
				   unsigned int  script_index,
				   hb_tag_t      language_tag,
				   unsigned int *language_index)
{
  static_assert ((OT::Index::NOT_FOUND_INDEX == HB_OT_LAYOUT_DEFAULT_LANGUAGE_INDEX), "");
  const OT::Script &s = get_gsubgpos_table (face, table_tag).get_script (script_index);

  if (s.find_lang_sys_index (language_tag, language_index))
    return true;

  /* try with 'dflt'; MS site has had typos and many fonts use it now :( */
  if (s.find_lang_sys_index (HB_OT_TAG_DEFAULT_LANGUAGE, language_index))
    return false;

  if (language_index) *language_index = HB_OT_LAYOUT_DEFAULT_LANGUAGE_INDEX;
  return false;
}

hb_bool_t
hb_ot_layout_language_get_required_feature_index (hb_face_t    *face,
						  hb_tag_t      table_tag,
						  unsigned int  script_index,
						  unsigned int  language_index,
						  unsigned int *feature_index)
{
  return hb_ot_layout_language_get_required_feature (face,
						     table_tag,
						     script_index,
						     language_index,
						     feature_index,
						     nullptr);
}

/**
 * hb_ot_layout_language_get_required_feature:
 *
 * Since: 0.9.30
 **/
hb_bool_t
hb_ot_layout_language_get_required_feature (hb_face_t    *face,
					    hb_tag_t      table_tag,
					    unsigned int  script_index,
					    unsigned int  language_index,
					    unsigned int *feature_index,
					    hb_tag_t     *feature_tag)
{
  const OT::GSUBGPOS &g = get_gsubgpos_table (face, table_tag);
  const OT::LangSys &l = g.get_script (script_index).get_lang_sys (language_index);

  unsigned int index = l.get_required_feature_index ();
  if (feature_index) *feature_index = index;
  if (feature_tag) *feature_tag = g.get_feature_tag (index);

  return l.has_required_feature ();
}

unsigned int
hb_ot_layout_language_get_feature_indexes (hb_face_t    *face,
					   hb_tag_t      table_tag,
					   unsigned int  script_index,
					   unsigned int  language_index,
					   unsigned int  start_offset,
					   unsigned int *feature_count /* IN/OUT */,
					   unsigned int *feature_indexes /* OUT */)
{
  const OT::GSUBGPOS &g = get_gsubgpos_table (face, table_tag);
  const OT::LangSys &l = g.get_script (script_index).get_lang_sys (language_index);

  return l.get_feature_indexes (start_offset, feature_count, feature_indexes);
}

unsigned int
hb_ot_layout_language_get_feature_tags (hb_face_t    *face,
					hb_tag_t      table_tag,
					unsigned int  script_index,
					unsigned int  language_index,
					unsigned int  start_offset,
					unsigned int *feature_count /* IN/OUT */,
					hb_tag_t     *feature_tags /* OUT */)
{
  const OT::GSUBGPOS &g = get_gsubgpos_table (face, table_tag);
  const OT::LangSys &l = g.get_script (script_index).get_lang_sys (language_index);

  static_assert ((sizeof (unsigned int) == sizeof (hb_tag_t)), "");
  unsigned int ret = l.get_feature_indexes (start_offset, feature_count, (unsigned int *) feature_tags);

  if (feature_tags) {
    unsigned int count = *feature_count;
    for (unsigned int i = 0; i < count; i++)
      feature_tags[i] = g.get_feature_tag ((unsigned int) feature_tags[i]);
  }

  return ret;
}


hb_bool_t
hb_ot_layout_language_find_feature (hb_face_t    *face,
				    hb_tag_t      table_tag,
				    unsigned int  script_index,
				    unsigned int  language_index,
				    hb_tag_t      feature_tag,
				    unsigned int *feature_index)
{
  static_assert ((OT::Index::NOT_FOUND_INDEX == HB_OT_LAYOUT_NO_FEATURE_INDEX), "");
  const OT::GSUBGPOS &g = get_gsubgpos_table (face, table_tag);
  const OT::LangSys &l = g.get_script (script_index).get_lang_sys (language_index);

  unsigned int num_features = l.get_feature_count ();
  for (unsigned int i = 0; i < num_features; i++) {
    unsigned int f_index = l.get_feature_index (i);

    if (feature_tag == g.get_feature_tag (f_index)) {
      if (feature_index) *feature_index = f_index;
      return true;
    }
  }

  if (feature_index) *feature_index = HB_OT_LAYOUT_NO_FEATURE_INDEX;
  return false;
}

/**
 * hb_ot_layout_feature_get_lookups:
 *
 * Since: 0.9.7
 **/
unsigned int
hb_ot_layout_feature_get_lookups (hb_face_t    *face,
				  hb_tag_t      table_tag,
				  unsigned int  feature_index,
				  unsigned int  start_offset,
				  unsigned int *lookup_count /* IN/OUT */,
				  unsigned int *lookup_indexes /* OUT */)
{
  return hb_ot_layout_feature_with_variations_get_lookups (face,
							   table_tag,
							   feature_index,
							   HB_OT_LAYOUT_NO_VARIATIONS_INDEX,
							   start_offset,
							   lookup_count,
							   lookup_indexes);
}

/**
 * hb_ot_layout_table_get_lookup_count:
 *
 * Since: 0.9.22
 **/
unsigned int
hb_ot_layout_table_get_lookup_count (hb_face_t    *face,
				     hb_tag_t      table_tag)
{
  if (unlikely (!hb_ot_shaper_face_data_ensure (face))) return 0;
  switch (table_tag)
  {
    case HB_OT_TAG_GSUB:
    {
      return hb_ot_layout_from_face (face)->gsub_lookup_count;
    }
    case HB_OT_TAG_GPOS:
    {
      return hb_ot_layout_from_face (face)->gpos_lookup_count;
    }
  }
  return 0;
}

static void
_hb_ot_layout_collect_lookups_lookups (hb_face_t      *face,
				       hb_tag_t        table_tag,
				       unsigned int    feature_index,
				       hb_set_t       *lookup_indexes /* OUT */)
{
  unsigned int lookup_indices[32];
  unsigned int offset, len;

  offset = 0;
  do {
    len = ARRAY_LENGTH (lookup_indices);
    hb_ot_layout_feature_get_lookups (face,
				      table_tag,
				      feature_index,
				      offset, &len,
				      lookup_indices);

    for (unsigned int i = 0; i < len; i++)
      lookup_indexes->add (lookup_indices[i]);

    offset += len;
  } while (len == ARRAY_LENGTH (lookup_indices));
}

static void
_hb_ot_layout_collect_lookups_features (hb_face_t      *face,
					hb_tag_t        table_tag,
					unsigned int    script_index,
					unsigned int    language_index,
					const hb_tag_t *features,
					hb_set_t       *lookup_indexes /* OUT */)
{
  if (!features)
  {
    unsigned int required_feature_index;
    if (hb_ot_layout_language_get_required_feature (face,
						    table_tag,
						    script_index,
						    language_index,
						    &required_feature_index,
						    nullptr))
      _hb_ot_layout_collect_lookups_lookups (face,
					     table_tag,
					     required_feature_index,
					     lookup_indexes);

    /* All features */
    unsigned int feature_indices[32];
    unsigned int offset, len;

    offset = 0;
    do {
      len = ARRAY_LENGTH (feature_indices);
      hb_ot_layout_language_get_feature_indexes (face,
						 table_tag,
						 script_index,
						 language_index,
						 offset, &len,
						 feature_indices);

      for (unsigned int i = 0; i < len; i++)
	_hb_ot_layout_collect_lookups_lookups (face,
					       table_tag,
					       feature_indices[i],
					       lookup_indexes);

      offset += len;
    } while (len == ARRAY_LENGTH (feature_indices));
  }
  else
  {
    for (; *features; features++)
    {
      unsigned int feature_index;
      if (hb_ot_layout_language_find_feature (face,
					      table_tag,
					      script_index,
					      language_index,
					      *features,
					      &feature_index))
        _hb_ot_layout_collect_lookups_lookups (face,
					       table_tag,
					       feature_index,
					       lookup_indexes);
    }
  }
}

static void
_hb_ot_layout_collect_lookups_languages (hb_face_t      *face,
					 hb_tag_t        table_tag,
					 unsigned int    script_index,
					 const hb_tag_t *languages,
					 const hb_tag_t *features,
					 hb_set_t       *lookup_indexes /* OUT */)
{
  _hb_ot_layout_collect_lookups_features (face,
					  table_tag,
					  script_index,
					  HB_OT_LAYOUT_DEFAULT_LANGUAGE_INDEX,
					  features,
					  lookup_indexes);

  if (!languages)
  {
    /* All languages */
    unsigned int count = hb_ot_layout_script_get_language_tags (face,
								table_tag,
								script_index,
								0, nullptr, nullptr);
    for (unsigned int language_index = 0; language_index < count; language_index++)
      _hb_ot_layout_collect_lookups_features (face,
					      table_tag,
					      script_index,
					      language_index,
					      features,
					      lookup_indexes);
  }
  else
  {
    for (; *languages; languages++)
    {
      unsigned int language_index;
      if (hb_ot_layout_script_find_language (face,
					     table_tag,
					     script_index,
					     *languages,
					     &language_index))
        _hb_ot_layout_collect_lookups_features (face,
						table_tag,
						script_index,
						language_index,
						features,
						lookup_indexes);
    }
  }
}

/**
 * hb_ot_layout_collect_lookups:
 *
 * Since: 0.9.8
 **/
void
hb_ot_layout_collect_lookups (hb_face_t      *face,
			      hb_tag_t        table_tag,
			      const hb_tag_t *scripts,
			      const hb_tag_t *languages,
			      const hb_tag_t *features,
			      hb_set_t       *lookup_indexes /* OUT */)
{
  if (!scripts)
  {
    /* All scripts */
    unsigned int count = hb_ot_layout_table_get_script_tags (face,
							     table_tag,
							     0, nullptr, nullptr);
    for (unsigned int script_index = 0; script_index < count; script_index++)
      _hb_ot_layout_collect_lookups_languages (face,
					       table_tag,
					       script_index,
					       languages,
					       features,
					       lookup_indexes);
  }
  else
  {
    for (; *scripts; scripts++)
    {
      unsigned int script_index;
      if (hb_ot_layout_table_find_script (face,
					  table_tag,
					  *scripts,
					  &script_index))
        _hb_ot_layout_collect_lookups_languages (face,
						 table_tag,
						 script_index,
						 languages,
						 features,
						 lookup_indexes);
    }
  }
}

/**
 * hb_ot_layout_lookup_collect_glyphs:
 *
 * Since: 0.9.7
 **/
void
hb_ot_layout_lookup_collect_glyphs (hb_face_t    *face,
				    hb_tag_t      table_tag,
				    unsigned int  lookup_index,
				    hb_set_t     *glyphs_before, /* OUT. May be nullptr */
				    hb_set_t     *glyphs_input,  /* OUT. May be nullptr */
				    hb_set_t     *glyphs_after,  /* OUT. May be nullptr */
				    hb_set_t     *glyphs_output  /* OUT. May be nullptr */)
{
  if (unlikely (!hb_ot_shaper_face_data_ensure (face))) return;

  OT::hb_collect_glyphs_context_t c (face,
				     glyphs_before,
				     glyphs_input,
				     glyphs_after,
				     glyphs_output);

  switch (table_tag)
  {
    case HB_OT_TAG_GSUB:
    {
      const OT::SubstLookup& l = hb_ot_layout_from_face (face)->gsub->get_lookup (lookup_index);
      l.collect_glyphs (&c);
      return;
    }
    case HB_OT_TAG_GPOS:
    {
      const OT::PosLookup& l = hb_ot_layout_from_face (face)->gpos->get_lookup (lookup_index);
      l.collect_glyphs (&c);
      return;
    }
  }
}


/* Variations support */

hb_bool_t
hb_ot_layout_table_find_feature_variations (hb_face_t    *face,
					    hb_tag_t      table_tag,
					    const int    *coords,
					    unsigned int  num_coords,
					    unsigned int *variations_index /* out */)
{
  const OT::GSUBGPOS &g = get_gsubgpos_table (face, table_tag);

  return g.find_variations_index (coords, num_coords, variations_index);
}

unsigned int
hb_ot_layout_feature_with_variations_get_lookups (hb_face_t    *face,
						  hb_tag_t      table_tag,
						  unsigned int  feature_index,
						  unsigned int  variations_index,
						  unsigned int  start_offset,
						  unsigned int *lookup_count /* IN/OUT */,
						  unsigned int *lookup_indexes /* OUT */)
{
  static_assert ((OT::FeatureVariations::NOT_FOUND_INDEX == HB_OT_LAYOUT_NO_VARIATIONS_INDEX), "");
  const OT::GSUBGPOS &g = get_gsubgpos_table (face, table_tag);

  const OT::Feature &f = g.get_feature_variation (feature_index, variations_index);

  return f.get_lookup_indexes (start_offset, lookup_count, lookup_indexes);
}


/*
 * OT::GSUB
 */

hb_bool_t
hb_ot_layout_has_substitution (hb_face_t *face)
{
  return &_get_gsub (face) != &OT::Null(OT::GSUB);
}

/**
 * hb_ot_layout_lookup_would_substitute:
 *
 * Since: 0.9.7
 **/
hb_bool_t
hb_ot_layout_lookup_would_substitute (hb_face_t            *face,
				      unsigned int          lookup_index,
				      const hb_codepoint_t *glyphs,
				      unsigned int          glyphs_length,
				      hb_bool_t             zero_context)
{
  if (unlikely (!hb_ot_shaper_face_data_ensure (face))) return false;
  return hb_ot_layout_lookup_would_substitute_fast (face, lookup_index, glyphs, glyphs_length, zero_context);
}

hb_bool_t
hb_ot_layout_lookup_would_substitute_fast (hb_face_t            *face,
					   unsigned int          lookup_index,
					   const hb_codepoint_t *glyphs,
					   unsigned int          glyphs_length,
					   hb_bool_t             zero_context)
{
  if (unlikely (lookup_index >= hb_ot_layout_from_face (face)->gsub_lookup_count)) return false;
  OT::hb_would_apply_context_t c (face, glyphs, glyphs_length, (bool) zero_context);

  const OT::SubstLookup& l = hb_ot_layout_from_face (face)->gsub->get_lookup (lookup_index);

  return l.would_apply (&c, &hb_ot_layout_from_face (face)->gsub_accels[lookup_index]);
}

void
hb_ot_layout_substitute_start (hb_font_t *font, hb_buffer_t *buffer)
{
  OT::GSUB::substitute_start (font, buffer);
}

/**
 * hb_ot_layout_lookup_substitute_closure:
 *
 * Since: 0.9.7
 **/
void
hb_ot_layout_lookup_substitute_closure (hb_face_t    *face,
				        unsigned int  lookup_index,
				        hb_set_t     *glyphs)
{
  OT::hb_closure_context_t c (face, glyphs);

  const OT::SubstLookup& l = _get_gsub (face).get_lookup (lookup_index);

  l.closure (&c);
}

/*
 * OT::GPOS
 */

hb_bool_t
hb_ot_layout_has_positioning (hb_face_t *face)
{
  return &_get_gpos (face) != &OT::Null(OT::GPOS);
}

void
hb_ot_layout_position_start (hb_font_t *font, hb_buffer_t *buffer)
{
  OT::GPOS::position_start (font, buffer);
}

void
hb_ot_layout_position_finish_advances (hb_font_t *font, hb_buffer_t *buffer)
{
  OT::GPOS::position_finish_advances (font, buffer);
}

void
hb_ot_layout_position_finish_offsets (hb_font_t *font, hb_buffer_t *buffer)
{
  OT::GPOS::position_finish_offsets (font, buffer);
}

/**
 * hb_ot_layout_get_size_params:
 *
 * Since: 0.9.10
 **/
hb_bool_t
hb_ot_layout_get_size_params (hb_face_t    *face,
			      unsigned int *design_size,       /* OUT.  May be nullptr */
			      unsigned int *subfamily_id,      /* OUT.  May be nullptr */
			      unsigned int *subfamily_name_id, /* OUT.  May be nullptr */
			      unsigned int *range_start,       /* OUT.  May be nullptr */
			      unsigned int *range_end          /* OUT.  May be nullptr */)
{
  const OT::GPOS &gpos = _get_gpos (face);
  const hb_tag_t tag = HB_TAG ('s','i','z','e');

  unsigned int num_features = gpos.get_feature_count ();
  for (unsigned int i = 0; i < num_features; i++)
  {
    if (tag == gpos.get_feature_tag (i))
    {
      const OT::Feature &f = gpos.get_feature (i);
      const OT::FeatureParamsSize &params = f.get_feature_params ().get_size_params (tag);

      if (params.designSize)
      {
#define PARAM(a, A) if (a) *a = params.A
	PARAM (design_size, designSize);
	PARAM (subfamily_id, subfamilyID);
	PARAM (subfamily_name_id, subfamilyNameID);
	PARAM (range_start, rangeStart);
	PARAM (range_end, rangeEnd);
#undef PARAM

	return true;
      }
    }
  }

#define PARAM(a, A) if (a) *a = 0
  PARAM (design_size, designSize);
  PARAM (subfamily_id, subfamilyID);
  PARAM (subfamily_name_id, subfamilyNameID);
  PARAM (range_start, rangeStart);
  PARAM (range_end, rangeEnd);
#undef PARAM

  return false;
}


/*
 * Parts of different types are implemented here such that they have direct
 * access to GSUB/GPOS lookups.
 */


struct GSUBProxy
{
  static const unsigned int table_index = 0;
  static const bool inplace = false;
  typedef OT::SubstLookup Lookup;

  GSUBProxy (hb_face_t *face) :
    table (*hb_ot_layout_from_face (face)->gsub),
    accels (hb_ot_layout_from_face (face)->gsub_accels) {}

  const OT::GSUB &table;
  const hb_ot_layout_lookup_accelerator_t *accels;
};

struct GPOSProxy
{
  static const unsigned int table_index = 1;
  static const bool inplace = true;
  typedef OT::PosLookup Lookup;

  GPOSProxy (hb_face_t *face) :
    table (*hb_ot_layout_from_face (face)->gpos),
    accels (hb_ot_layout_from_face (face)->gpos_accels) {}

  const OT::GPOS &table;
  const hb_ot_layout_lookup_accelerator_t *accels;
};


struct hb_get_subtables_context_t :
       OT::hb_dispatch_context_t<hb_get_subtables_context_t, hb_void_t, HB_DEBUG_APPLY>
{
  template <typename Type>
  static inline bool apply_to (const void *obj, OT::hb_ot_apply_context_t *c)
  {
    const Type *typed_obj = (const Type *) obj;
    return typed_obj->apply (c);
  }

  typedef bool (*hb_apply_func_t) (const void *obj, OT::hb_ot_apply_context_t *c);

  struct hb_applicable_t
  {
    inline void init (const void *obj_, hb_apply_func_t apply_func_)
    {
      obj = obj_;
      apply_func = apply_func_;
    }

    inline bool apply (OT::hb_ot_apply_context_t *c) const { return apply_func (obj, c); }

    private:
    const void *obj;
    hb_apply_func_t apply_func;
  };

  typedef hb_auto_array_t<hb_applicable_t> array_t;

  /* Dispatch interface. */
  inline const char *get_name (void) { return "GET_SUBTABLES"; }
  template <typename T>
  inline return_t dispatch (const T &obj)
  {
    hb_applicable_t *entry = array.push();
    if (likely (entry))
      entry->init (&obj, apply_to<T>);
    return HB_VOID;
  }
  static return_t default_return_value (void) { return HB_VOID; }
  bool stop_sublookup_iteration (return_t r HB_UNUSED) const { return false; }

  hb_get_subtables_context_t (array_t &array_) :
			      array (array_),
			      debug_depth (0) {}

  array_t &array;
  unsigned int debug_depth;
};

static inline bool
apply_forward (OT::hb_ot_apply_context_t *c,
	       const hb_ot_layout_lookup_accelerator_t &accel,
	       const hb_get_subtables_context_t::array_t &subtables)
{
  bool ret = false;
  hb_buffer_t *buffer = c->buffer;
  while (buffer->idx < buffer->len && !buffer->in_error)
  {
    bool applied = false;
    if (accel.may_have (buffer->cur().codepoint) &&
	(buffer->cur().mask & c->lookup_mask) &&
	c->check_glyph_property (&buffer->cur(), c->lookup_props))
     {
       for (unsigned int i = 0; i < subtables.len; i++)
         if (subtables[i].apply (c))
	 {
	   applied = true;
	   break;
	 }
     }

    if (applied)
      ret = true;
    else
      buffer->next_glyph ();
  }
  return ret;
}

static inline bool
apply_backward (OT::hb_ot_apply_context_t *c,
	       const hb_ot_layout_lookup_accelerator_t &accel,
	       const hb_get_subtables_context_t::array_t &subtables)
{
  bool ret = false;
  hb_buffer_t *buffer = c->buffer;
  do
  {
    if (accel.may_have (buffer->cur().codepoint) &&
	(buffer->cur().mask & c->lookup_mask) &&
	c->check_glyph_property (&buffer->cur(), c->lookup_props))
    {
     for (unsigned int i = 0; i < subtables.len; i++)
       if (subtables[i].apply (c))
       {
	 ret = true;
	 break;
       }
    }
    /* The reverse lookup doesn't "advance" cursor (for good reason). */
    buffer->idx--;

  }
  while ((int) buffer->idx >= 0);
  return ret;
}

template <typename Proxy>
static inline void
apply_string (OT::hb_ot_apply_context_t *c,
	      const typename Proxy::Lookup &lookup,
	      const hb_ot_layout_lookup_accelerator_t &accel)
{
  hb_buffer_t *buffer = c->buffer;

  if (unlikely (!buffer->len || !c->lookup_mask))
    return;

  c->set_lookup_props (lookup.get_props ());

  hb_get_subtables_context_t::array_t subtables;
  hb_get_subtables_context_t c_get_subtables (subtables);
  lookup.dispatch (&c_get_subtables);

  if (likely (!lookup.is_reverse ()))
  {
    /* in/out forward substitution/positioning */
    if (Proxy::table_index == 0)
      buffer->clear_output ();
    buffer->idx = 0;

    bool ret;
    ret = apply_forward (c, accel, subtables);
    if (ret)
    {
      if (!Proxy::inplace)
	buffer->swap_buffers ();
      else
	assert (!buffer->has_separate_output ());
    }
  }
  else
  {
    /* in-place backward substitution/positioning */
    if (Proxy::table_index == 0)
      buffer->remove_output ();
    buffer->idx = buffer->len - 1;

    apply_backward (c, accel, subtables);
  }
}

template <typename Proxy>
inline void hb_ot_map_t::apply (const Proxy &proxy,
				const hb_ot_shape_plan_t *plan,
				hb_font_t *font,
				hb_buffer_t *buffer) const
{
  const unsigned int table_index = proxy.table_index;
  unsigned int i = 0;
  OT::hb_ot_apply_context_t c (table_index, font, buffer);
  c.set_recurse_func (Proxy::Lookup::apply_recurse_func);

  for (unsigned int stage_index = 0; stage_index < stages[table_index].len; stage_index++) {
    const stage_map_t *stage = &stages[table_index][stage_index];
    for (; i < stage->last_lookup; i++)
    {
      unsigned int lookup_index = lookups[table_index][i].index;
      if (!buffer->message (font, "start lookup %d", lookup_index)) continue;
      c.set_lookup_index (lookup_index);
      c.set_lookup_mask (lookups[table_index][i].mask);
      c.set_auto_zwj (lookups[table_index][i].auto_zwj);
      c.set_auto_zwnj (lookups[table_index][i].auto_zwnj);
      apply_string<Proxy> (&c,
			   proxy.table.get_lookup (lookup_index),
			   proxy.accels[lookup_index]);
      (void) buffer->message (font, "end lookup %d", lookup_index);
    }

    if (stage->pause_func)
    {
      buffer->clear_output ();
      stage->pause_func (plan, font, buffer);
    }
  }
}

void hb_ot_map_t::substitute (const hb_ot_shape_plan_t *plan, hb_font_t *font, hb_buffer_t *buffer) const
{
  GSUBProxy proxy (font->face);
  apply (proxy, plan, font, buffer);
}

void hb_ot_map_t::position (const hb_ot_shape_plan_t *plan, hb_font_t *font, hb_buffer_t *buffer) const
{
  GPOSProxy proxy (font->face);
  apply (proxy, plan, font, buffer);
}

void
hb_ot_layout_substitute_lookup (OT::hb_ot_apply_context_t *c,
				const OT::SubstLookup &lookup,
				const hb_ot_layout_lookup_accelerator_t &accel)
{
  apply_string<GSUBProxy> (c, lookup, accel);
}




/*
 * OT::BASE
 */

// /**
//  * hb_ot_base_has_data:
//  * @face: #hb_face_t to test
//  *
//  * This function allows to verify the presence of an OpenType BASE table on the
//  * face.
//  *
//  * Return value: true if face has a BASE table, false otherwise
//  *
//  * Since: XXX
//  **/
// hb_bool_t
// hb_ot_base_has_data (hb_face_t *face)
// {
//   return &_get_base (face) != &OT::Null(OT::BASE);
// }<|MERGE_RESOLUTION|>--- conflicted
+++ resolved
@@ -30,17 +30,13 @@
 
 #include "hb-open-type-private.hh"
 #include "hb-ot-layout-private.hh"
-
-<<<<<<< HEAD
-#include "hb-ot-cpal-table.hh"
-=======
 #include "hb-ot-layout-base-table.hh"
->>>>>>> f110c0c8
 #include "hb-ot-layout-gdef-table.hh"
 #include "hb-ot-layout-gsub-table.hh"
 #include "hb-ot-layout-gpos-table.hh"
 #include "hb-ot-layout-jstf-table.hh" // Just so we compile it; unused otherwise.
 #include "hb-ot-name-table.hh" // Just so we compile it; unused otherwise.
+#include "hb-ot-cpal-table.hh"
 
 #include "hb-ot-map-private.hh"
 
@@ -66,11 +62,6 @@
   layout->gpos_blob = OT::Sanitizer<OT::GPOS>().sanitize (face->reference_table (HB_OT_TAG_GPOS));
   layout->gpos = OT::Sanitizer<OT::GPOS>::lock_instance (layout->gpos_blob);
 
-<<<<<<< HEAD
-  // The CPAL table is rarely accessed, so we only try to load it in _get_cpal.
-  layout->cpal_blob = NULL;
-  layout->cpal = NULL;
-=======
   layout->math.init (face);
   layout->base.init (face);
   layout->fvar.init (face);
@@ -79,7 +70,7 @@
   layout->kerx.init (face);
   layout->morx.init (face);
   layout->trak.init (face);
->>>>>>> f110c0c8
+  layout->cpal.init (face);
 
   {
     /*
@@ -226,9 +217,6 @@
   hb_blob_destroy (layout->gsub_blob);
   hb_blob_destroy (layout->gpos_blob);
 
-<<<<<<< HEAD
-  if (layout->cpal_blob) hb_blob_destroy (layout->cpal_blob);
-=======
   layout->math.fini ();
   layout->base.fini ();
   layout->fvar.fini ();
@@ -237,7 +225,7 @@
   layout->kerx.fini ();
   layout->morx.fini ();
   layout->trak.fini ();
->>>>>>> f110c0c8
+  layout->cpal.fini ();
 
   free (layout);
 }
