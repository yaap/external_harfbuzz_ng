/*
 * Copyright © 2011,2014  Google, Inc.
 *
 *  This is part of HarfBuzz, a text shaping library.
 *
 * Permission is hereby granted, without written agreement and without
 * license or royalty fees, to use, copy, modify, and distribute this
 * software and its documentation for any purpose, provided that the
 * above copyright notice and the following two paragraphs appear in
 * all copies of this software.
 *
 * IN NO EVENT SHALL THE COPYRIGHT HOLDER BE LIABLE TO ANY PARTY FOR
 * DIRECT, INDIRECT, SPECIAL, INCIDENTAL, OR CONSEQUENTIAL DAMAGES
 * ARISING OUT OF THE USE OF THIS SOFTWARE AND ITS DOCUMENTATION, EVEN
 * IF THE COPYRIGHT HOLDER HAS BEEN ADVISED OF THE POSSIBILITY OF SUCH
 * DAMAGE.
 *
 * THE COPYRIGHT HOLDER SPECIFICALLY DISCLAIMS ANY WARRANTIES, INCLUDING,
 * BUT NOT LIMITED TO, THE IMPLIED WARRANTIES OF MERCHANTABILITY AND
 * FITNESS FOR A PARTICULAR PURPOSE.  THE SOFTWARE PROVIDED HEREUNDER IS
 * ON AN "AS IS" BASIS, AND THE COPYRIGHT HOLDER HAS NO OBLIGATION TO
 * PROVIDE MAINTENANCE, SUPPORT, UPDATES, ENHANCEMENTS, OR MODIFICATIONS.
 *
 * Google Author(s): Behdad Esfahbod, Roozbeh Pournader
 */

#include "hb.hh"

#include "hb-ot.h"

#include "hb-font.hh"
#include "hb-machinery.hh"
#include "hb-ot-face.hh"

#include "hb-ot-cmap-table.hh"
#include "hb-ot-glyf-table.hh"
#include "hb-ot-cff1-table.hh"
#include "hb-ot-cff2-table.hh"
#include "hb-ot-hmtx-table.hh"
#include "hb-ot-kern-table.hh"
#include "hb-ot-os2-table.hh"
#include "hb-ot-post-table.hh"
#include "hb-ot-stat-table.hh" // Just so we compile it; unused otherwise.
#include "hb-ot-vorg-table.hh"
#include "hb-ot-var-gvar-table.hh"
#include "hb-ot-color-cbdt-table.hh"
#include "hb-ot-color-sbix-table.hh"


/**
 * SECTION:hb-ot-font
 * @title: hb-ot-font
 * @short_description: OpenType font implementation
 * @include: hb-ot.h
 *
 * Functions for using OpenType fonts with hb_shape().  Note that fonts returned
 * by hb_font_create() default to using these functions, so most clients would
 * never need to call these functions directly.
 **/


static hb_bool_t
hb_ot_get_nominal_glyph (hb_font_t *font HB_UNUSED,
			 void *font_data,
			 hb_codepoint_t unicode,
			 hb_codepoint_t *glyph,
			 void *user_data HB_UNUSED)
{
  const hb_ot_face_t *ot_face = (const hb_ot_face_t *) font_data;
  return ot_face->cmap->get_nominal_glyph (unicode, glyph);
}

static unsigned int
hb_ot_get_nominal_glyphs (hb_font_t *font HB_UNUSED,
			  void *font_data,
			  unsigned int count,
			  const hb_codepoint_t *first_unicode,
			  unsigned int unicode_stride,
			  hb_codepoint_t *first_glyph,
			  unsigned int glyph_stride,
			  void *user_data HB_UNUSED)
{
  const hb_ot_face_t *ot_face = (const hb_ot_face_t *) font_data;
  return ot_face->cmap->get_nominal_glyphs (count,
					    first_unicode, unicode_stride,
					    first_glyph, glyph_stride);
}

static hb_bool_t
hb_ot_get_variation_glyph (hb_font_t *font HB_UNUSED,
			   void *font_data,
			   hb_codepoint_t unicode,
			   hb_codepoint_t variation_selector,
			   hb_codepoint_t *glyph,
			   void *user_data HB_UNUSED)
{
  const hb_ot_face_t *ot_face = (const hb_ot_face_t *) font_data;
  return ot_face->cmap->get_variation_glyph (unicode, variation_selector, glyph);
}

static void
hb_ot_get_glyph_h_advances (hb_font_t* font, void* font_data,
			    unsigned count,
			    const hb_codepoint_t *first_glyph,
			    unsigned glyph_stride,
			    hb_position_t *first_advance,
			    unsigned advance_stride,
			    void *user_data HB_UNUSED)
{
  const hb_ot_face_t *ot_face = (const hb_ot_face_t *) font_data;
  const OT::hmtx_accelerator_t &hmtx = *ot_face->hmtx;

  for (unsigned int i = 0; i < count; i++)
  {
    *first_advance = font->em_scale_x (hmtx.get_advance (*first_glyph, font));
    first_glyph = &StructAtOffsetUnaligned<hb_codepoint_t> (first_glyph, glyph_stride);
    first_advance = &StructAtOffsetUnaligned<hb_position_t> (first_advance, advance_stride);
  }
}

static void
hb_ot_get_glyph_v_advances (hb_font_t* font, void* font_data,
			    unsigned count,
			    const hb_codepoint_t *first_glyph,
			    unsigned glyph_stride,
			    hb_position_t *first_advance,
			    unsigned advance_stride,
			    void *user_data HB_UNUSED)
{
  const hb_ot_face_t *ot_face = (const hb_ot_face_t *) font_data;
  const OT::vmtx_accelerator_t &vmtx = *ot_face->vmtx;

  for (unsigned int i = 0; i < count; i++)
  {
    *first_advance = font->em_scale_y (-(int) vmtx.get_advance (*first_glyph, font));
    first_glyph = &StructAtOffsetUnaligned<hb_codepoint_t> (first_glyph, glyph_stride);
    first_advance = &StructAtOffsetUnaligned<hb_position_t> (first_advance, advance_stride);
  }
}

static hb_bool_t
hb_ot_get_glyph_v_origin (hb_font_t *font,
			  void *font_data,
			  hb_codepoint_t glyph,
			  hb_position_t *x,
			  hb_position_t *y,
			  void *user_data HB_UNUSED)
{
  const hb_ot_face_t *ot_face = (const hb_ot_face_t *) font_data;

  *x = font->get_glyph_h_advance (glyph) / 2;

  const OT::VORG &VORG = *ot_face->VORG;
  if (VORG.has_data ())
  {
    *y = font->em_scale_y (VORG.get_y_origin (glyph));
    return true;
  }

  hb_glyph_extents_t extents = {0};
  if (ot_face->glyf->get_extents (font, glyph, &extents))
  {
    const OT::vmtx_accelerator_t &vmtx = *ot_face->vmtx;
    hb_position_t tsb = vmtx.get_side_bearing (font, glyph);
    *y = font->em_scale_y (extents.y_bearing + tsb);
    return true;
  }

  hb_font_extents_t font_extents;
  font->get_h_extents_with_fallback (&font_extents);
  *y = font_extents.ascender;

  return true;
}

static hb_bool_t
hb_ot_get_glyph_extents (hb_font_t *font,
			 void *font_data,
			 hb_codepoint_t glyph,
			 hb_glyph_extents_t *extents,
			 void *user_data HB_UNUSED)
{
  const hb_ot_face_t *ot_face = (const hb_ot_face_t *) font_data;
<<<<<<< HEAD
  bool ret = ot_face->sbix->get_extents (font, glyph, extents);
  if (!ret)
    ret = ot_face->glyf->get_extents (font, glyph, extents);
#if !defined(HB_NO_OT_FONT_CFF)
  if (!ret)
    ret = ot_face->cff1->get_extents (glyph, extents);
  if (!ret)
    ret = ot_face->cff2->get_extents (font, glyph, extents);
=======
  bool ret = false;

#if !defined(HB_NO_OT_FONT_BITMAP) && !defined(HB_NO_COLOR)
  if (!ret) ret = ot_face->sbix->get_extents (font, glyph, extents);
#endif
  if (!ret) ret = ot_face->glyf->get_extents (glyph, extents);
#ifndef HB_NO_OT_FONT_CFF
  if (!ret) ret = ot_face->cff1->get_extents (glyph, extents);
  if (!ret) ret = ot_face->cff2->get_extents (font, glyph, extents);
>>>>>>> 4b1b0bf2
#endif
#if !defined(HB_NO_OT_FONT_BITMAP) && !defined(HB_NO_COLOR)
  if (!ret) ret = ot_face->CBDT->get_extents (font, glyph, extents);
#endif

  // TODO Hook up side-bearings variations.
  extents->x_bearing = font->em_scale_x (extents->x_bearing);
  extents->y_bearing = font->em_scale_y (extents->y_bearing);
  extents->width     = font->em_scale_x (extents->width);
  extents->height    = font->em_scale_y (extents->height);
  return ret;
}

static hb_bool_t
hb_ot_get_glyph_name (hb_font_t *font HB_UNUSED,
                      void *font_data,
                      hb_codepoint_t glyph,
                      char *name, unsigned int size,
                      void *user_data HB_UNUSED)
{
  const hb_ot_face_t *ot_face = (const hb_ot_face_t *) font_data;
  return ot_face->post->get_glyph_name (glyph, name, size);
}

static hb_bool_t
hb_ot_get_glyph_from_name (hb_font_t *font HB_UNUSED,
                           void *font_data,
                           const char *name, int len,
                           hb_codepoint_t *glyph,
                           void *user_data HB_UNUSED)
{
  const hb_ot_face_t *ot_face = (const hb_ot_face_t *) font_data;
  return ot_face->post->get_glyph_from_name (name, len, glyph);
}

static hb_bool_t
hb_ot_get_font_h_extents (hb_font_t *font,
			  void *font_data,
			  hb_font_extents_t *metrics,
			  void *user_data HB_UNUSED)
{
  const hb_ot_face_t *ot_face = (const hb_ot_face_t *) font_data;
  const OT::hmtx_accelerator_t &hmtx = *ot_face->hmtx;
  metrics->ascender = font->em_scale_y (hmtx.ascender);
  metrics->descender = font->em_scale_y (hmtx.descender);
  metrics->line_gap = font->em_scale_y (hmtx.line_gap);
  // TODO Hook up variations.
  return hmtx.has_font_extents;
}

static hb_bool_t
hb_ot_get_font_v_extents (hb_font_t *font,
			  void *font_data,
			  hb_font_extents_t *metrics,
			  void *user_data HB_UNUSED)
{
  const hb_ot_face_t *ot_face = (const hb_ot_face_t *) font_data;
  const OT::vmtx_accelerator_t &vmtx = *ot_face->vmtx;
  metrics->ascender = font->em_scale_x (vmtx.ascender);
  metrics->descender = font->em_scale_x (vmtx.descender);
  metrics->line_gap = font->em_scale_x (vmtx.line_gap);
  // TODO Hook up variations.
  return vmtx.has_font_extents;
}

#if HB_USE_ATEXIT
static void free_static_ot_funcs ();
#endif

static struct hb_ot_font_funcs_lazy_loader_t : hb_font_funcs_lazy_loader_t<hb_ot_font_funcs_lazy_loader_t>
{
  static hb_font_funcs_t *create ()
  {
    hb_font_funcs_t *funcs = hb_font_funcs_create ();

    hb_font_funcs_set_font_h_extents_func (funcs, hb_ot_get_font_h_extents, nullptr, nullptr);
    hb_font_funcs_set_font_v_extents_func (funcs, hb_ot_get_font_v_extents, nullptr, nullptr);
    hb_font_funcs_set_nominal_glyph_func (funcs, hb_ot_get_nominal_glyph, nullptr, nullptr);
    hb_font_funcs_set_nominal_glyphs_func (funcs, hb_ot_get_nominal_glyphs, nullptr, nullptr);
    hb_font_funcs_set_variation_glyph_func (funcs, hb_ot_get_variation_glyph, nullptr, nullptr);
    hb_font_funcs_set_glyph_h_advances_func (funcs, hb_ot_get_glyph_h_advances, nullptr, nullptr);
    hb_font_funcs_set_glyph_v_advances_func (funcs, hb_ot_get_glyph_v_advances, nullptr, nullptr);
    //hb_font_funcs_set_glyph_h_origin_func (funcs, hb_ot_get_glyph_h_origin, nullptr, nullptr);
    hb_font_funcs_set_glyph_v_origin_func (funcs, hb_ot_get_glyph_v_origin, nullptr, nullptr);
    hb_font_funcs_set_glyph_extents_func (funcs, hb_ot_get_glyph_extents, nullptr, nullptr);
    //hb_font_funcs_set_glyph_contour_point_func (funcs, hb_ot_get_glyph_contour_point, nullptr, nullptr);
    hb_font_funcs_set_glyph_name_func (funcs, hb_ot_get_glyph_name, nullptr, nullptr);
    hb_font_funcs_set_glyph_from_name_func (funcs, hb_ot_get_glyph_from_name, nullptr, nullptr);

    hb_font_funcs_make_immutable (funcs);

#if HB_USE_ATEXIT
    atexit (free_static_ot_funcs);
#endif

    return funcs;
  }
} static_ot_funcs;

#if HB_USE_ATEXIT
static
void free_static_ot_funcs ()
{
  static_ot_funcs.free_instance ();
}
#endif

static hb_font_funcs_t *
_hb_ot_get_font_funcs ()
{
  return static_ot_funcs.get_unconst ();
}


/**
 * hb_ot_font_set_funcs:
 *
 * Since: 0.9.28
 **/
void
hb_ot_font_set_funcs (hb_font_t *font)
{
  hb_font_set_funcs (font,
		     _hb_ot_get_font_funcs (),
		     &font->face->table,
		     nullptr);
}<|MERGE_RESOLUTION|>--- conflicted
+++ resolved
@@ -181,16 +181,6 @@
 			 void *user_data HB_UNUSED)
 {
   const hb_ot_face_t *ot_face = (const hb_ot_face_t *) font_data;
-<<<<<<< HEAD
-  bool ret = ot_face->sbix->get_extents (font, glyph, extents);
-  if (!ret)
-    ret = ot_face->glyf->get_extents (font, glyph, extents);
-#if !defined(HB_NO_OT_FONT_CFF)
-  if (!ret)
-    ret = ot_face->cff1->get_extents (glyph, extents);
-  if (!ret)
-    ret = ot_face->cff2->get_extents (font, glyph, extents);
-=======
   bool ret = false;
 
 #if !defined(HB_NO_OT_FONT_BITMAP) && !defined(HB_NO_COLOR)
@@ -200,7 +190,6 @@
 #ifndef HB_NO_OT_FONT_CFF
   if (!ret) ret = ot_face->cff1->get_extents (glyph, extents);
   if (!ret) ret = ot_face->cff2->get_extents (font, glyph, extents);
->>>>>>> 4b1b0bf2
 #endif
 #if !defined(HB_NO_OT_FONT_BITMAP) && !defined(HB_NO_COLOR)
   if (!ret) ret = ot_face->CBDT->get_extents (font, glyph, extents);
