--- conflicted
+++ resolved
@@ -54,14 +54,10 @@
 {
   typedef Iter iter_t;
   typedef Item item_t;
-<<<<<<< HEAD
-  enum { item_size = hb_static_size (Item) };
-  enum { is_iterator = true };
-  enum { is_random_access_iterator = false };
-  enum { is_sorted_iterator = false };
-=======
   static constexpr unsigned item_size = hb_static_size (Item);
->>>>>>> 06358ae9
+  static constexpr bool is_iterator = true;
+  static constexpr bool is_random_access_iterator = false;
+  static constexpr bool is_sorted_iterator = false;
 
   private:
   /* https://en.wikipedia.org/wiki/Curiously_recurring_template_pattern */
@@ -217,7 +213,7 @@
   hb_map_iter_t (const Iter& it, Proj&& f) : it (it), f (f) {}
 
   typedef decltype (hb_declval (Proj) (hb_declval (typename Iter::item_t))) __item_t__;
-  enum { is_random_access_iterator = Iter::is_random_access_iterator };
+  static constexpr bool is_random_access_iterator = Iter::is_random_access_iterator;
   __item_t__ __item__ () const { return f (*it); }
   __item_t__ __item_at__ (unsigned i) const { return f (it[i]); }
   bool __more__ () const { return bool (it); }
@@ -259,7 +255,7 @@
   { while (it && !p (f (*it))) ++it; }
 
   typedef typename Iter::item_t __item_t__;
-  enum { is_sorted_iterator = Iter::is_sorted_iterator };
+  static constexpr bool is_sorted_iterator = Iter::is_sorted_iterator;
   __item_t__ __item__ () const { return *it; }
   bool __more__ () const { return bool (it); }
   void __next__ () { do ++it; while (it && !p (f (*it))); }
@@ -299,12 +295,12 @@
   hb_zip_iter_t (A a, B b) : a (a), b (b) {}
 
   typedef hb_pair_t<typename A::item_t, typename B::item_t> __item_t__;
-  enum { is_random_access_iterator =
+  static constexpr bool is_random_access_iterator =
 	   A::is_random_access_iterator &&
-	   B::is_random_access_iterator };
-  enum { is_sorted_iterator =
+	   B::is_random_access_iterator;
+  static constexpr bool is_sorted_iterator =
 	   A::is_sorted_iterator &&
-	   B::is_sorted_iterator };
+	   B::is_sorted_iterator;
   __item_t__ __item__ () const { return __item_t__ (*a, *b); }
   __item_t__ __item_at__ (unsigned i) const { return __item_t__ (a[i], b[i]); }
   bool __more__ () const { return a && b; }
