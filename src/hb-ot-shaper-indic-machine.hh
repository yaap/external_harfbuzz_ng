--- conflicted
+++ resolved
@@ -505,13 +505,8 @@
 	{te = p;p--;{ found_syllable (indic_symbol_cluster); }}
 	break;
 	case 15:
-<<<<<<< HEAD
 #line 110 "hb-ot-shaper-indic-machine.rl"
-	{te = p;p--;{ found_syllable (indic_broken_cluster); }}
-=======
-#line 98 "hb-ot-shaper-indic-machine.rl"
 	{te = p;p--;{ found_syllable (indic_broken_cluster); buffer->scratch_flags |= HB_BUFFER_SCRATCH_FLAG_HAS_BROKEN_SYLLABLE; }}
->>>>>>> 148283d0
 	break;
 	case 16:
 #line 111 "hb-ot-shaper-indic-machine.rl"
@@ -534,13 +529,8 @@
 	{{p = ((te))-1;}{ found_syllable (indic_symbol_cluster); }}
 	break;
 	case 4:
-<<<<<<< HEAD
 #line 110 "hb-ot-shaper-indic-machine.rl"
-	{{p = ((te))-1;}{ found_syllable (indic_broken_cluster); }}
-=======
-#line 98 "hb-ot-shaper-indic-machine.rl"
 	{{p = ((te))-1;}{ found_syllable (indic_broken_cluster); buffer->scratch_flags |= HB_BUFFER_SCRATCH_FLAG_HAS_BROKEN_SYLLABLE; }}
->>>>>>> 148283d0
 	break;
 	case 6:
 #line 1 "NONE"
