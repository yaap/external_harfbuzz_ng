/*
 * Copyright © 2011,2012  Google, Inc.
 *
 *  This is part of HarfBuzz, a text shaping library.
 *
 * Permission is hereby granted, without written agreement and without
 * license or royalty fees, to use, copy, modify, and distribute this
 * software and its documentation for any purpose, provided that the
 * above copyright notice and the following two paragraphs appear in
 * all copies of this software.
 *
 * IN NO EVENT SHALL THE COPYRIGHT HOLDER BE LIABLE TO ANY PARTY FOR
 * DIRECT, INDIRECT, SPECIAL, INCIDENTAL, OR CONSEQUENTIAL DAMAGES
 * ARISING OUT OF THE USE OF THIS SOFTWARE AND ITS DOCUMENTATION, EVEN
 * IF THE COPYRIGHT HOLDER HAS BEEN ADVISED OF THE POSSIBILITY OF SUCH
 * DAMAGE.
 *
 * THE COPYRIGHT HOLDER SPECIFICALLY DISCLAIMS ANY WARRANTIES, INCLUDING,
 * BUT NOT LIMITED TO, THE IMPLIED WARRANTIES OF MERCHANTABILITY AND
 * FITNESS FOR A PARTICULAR PURPOSE.  THE SOFTWARE PROVIDED HEREUNDER IS
 * ON AN "AS IS" BASIS, AND THE COPYRIGHT HOLDER HAS NO OBLIGATION TO
 * PROVIDE MAINTENANCE, SUPPORT, UPDATES, ENHANCEMENTS, OR MODIFICATIONS.
 *
 * Google Author(s): Behdad Esfahbod, Roderick Sheeter
 */

#ifndef HB_OT_HMTX_TABLE_HH
#define HB_OT_HMTX_TABLE_HH

#include "hb-open-type.hh"
#include "hb-ot-hhea-table.hh"
#include "hb-ot-var-hvar-table.hh"
#include "hb-ot-metrics.hh"

/*
 * hmtx -- Horizontal Metrics
 * https://docs.microsoft.com/en-us/typography/opentype/spec/hmtx
 * vmtx -- Vertical Metrics
 * https://docs.microsoft.com/en-us/typography/opentype/spec/vmtx
 */
#define HB_OT_TAG_hmtx HB_TAG('h','m','t','x')
#define HB_OT_TAG_vmtx HB_TAG('v','m','t','x')


HB_INTERNAL int
hb_ot_get_side_bearing_var_tt (hb_font_t *font, hb_codepoint_t glyph, bool is_vertical);

HB_INTERNAL unsigned
hb_ot_get_advance_var_tt (hb_font_t *font, hb_codepoint_t glyph, bool is_vertical);


namespace OT {


struct LongMetric
{
  UFWORD	advance; /* Advance width/height. */
  FWORD		sb; /* Leading (left/top) side bearing. */
  public:
  DEFINE_SIZE_STATIC (4);
};

<<<<<<< HEAD
struct hmtxvmtx_accelerator_base_t
{
  HB_INTERNAL static int get_side_bearing_var_tt (hb_font_t *font, hb_codepoint_t glyph, bool vertical);
  HB_INTERNAL static unsigned int get_advance_var_tt (hb_font_t *font, hb_codepoint_t glyph, bool vertical);
};
=======
>>>>>>> b7684fa9

template <typename T, typename H>
struct hmtxvmtx
{
  bool sanitize (hb_sanitize_context_t *c HB_UNUSED) const
  {
    TRACE_SANITIZE (this);
    /* We don't check for anything specific here.  The users of the
     * struct do all the hard work... */
    return_trace (true);
  }


  bool subset_update_header (hb_subset_plan_t *plan,
			     unsigned int num_hmetrics) const
  {
    hb_blob_t *src_blob = hb_sanitize_context_t ().reference_table<H> (plan->source, H::tableTag);
    hb_blob_t *dest_blob = hb_blob_copy_writable_or_fail (src_blob);
    hb_blob_destroy (src_blob);

    if (unlikely (!dest_blob)) {
      return false;
    }

    unsigned int length;
    H *table = (H *) hb_blob_get_data (dest_blob, &length);
    table->numberOfLongMetrics = num_hmetrics;

    bool result = plan->add_table (H::tableTag, dest_blob);
    hb_blob_destroy (dest_blob);

    return result;
  }

  template<typename Iterator,
	   hb_requires (hb_is_iterator (Iterator))>
  void serialize (hb_serialize_context_t *c,
		  Iterator it,
		  unsigned num_advances)
  {
    unsigned idx = 0;
    + it
    | hb_apply ([c, &idx, num_advances] (const hb_item_type<Iterator>& _)
		{
		  if (idx < num_advances)
		  {
		    LongMetric lm;
		    lm.advance = _.first;
		    lm.sb = _.second;
		    if (unlikely (!c->embed<LongMetric> (&lm))) return;
		  }
		  else
		  {
		    FWORD *sb = c->allocate_size<FWORD> (FWORD::static_size);
		    if (unlikely (!sb)) return;
		    *sb = _.second;
		  }
		  idx++;
		})
    ;
  }

  bool subset (hb_subset_context_t *c) const
  {
    TRACE_SUBSET (this);

    T *table_prime = c->serializer->start_embed <T> ();
    if (unlikely (!table_prime)) return_trace (false);

    accelerator_t _mtx;
    _mtx.init (c->plan->source);
    unsigned num_advances = _mtx.num_advances_for_subset (c->plan);

    auto it =
    + hb_range (c->plan->num_output_glyphs ())
    | hb_map ([c, &_mtx] (unsigned _)
	      {
		hb_codepoint_t old_gid;
		if (!c->plan->old_gid_for_new_gid (_, &old_gid))
		  return hb_pair (0u, 0);
		return hb_pair (_mtx.get_advance (old_gid), _mtx.get_side_bearing (old_gid));
	      })
    ;

    table_prime->serialize (c->serializer, it, num_advances);

    _mtx.fini ();

    if (unlikely (c->serializer->ran_out_of_room || c->serializer->in_error ()))
      return_trace (false);

    // Amend header num hmetrics
    if (unlikely (!subset_update_header (c->plan, num_advances)))
      return_trace (false);

    return_trace (true);
  }

  struct accelerator_t
  {
    friend struct hmtxvmtx;

    void init (hb_face_t *face,
	       unsigned int default_advance_ = 0)
    {
      memset (this, 0, sizeof (*this));
      default_advance = default_advance_ ? default_advance_ : hb_face_get_upem (face);

      num_advances = T::is_horizontal ? face->table.hhea->numberOfLongMetrics : face->table.vhea->numberOfLongMetrics;

      table = hb_sanitize_context_t().reference_table<hmtxvmtx> (face, T::tableTag);

      /* Cap num_metrics() and num_advances() based on table length. */
      unsigned int len = table.get_length ();
      if (unlikely (num_advances * 4 > len))
	num_advances = len / 4;
      num_metrics = num_advances + (len - 4 * num_advances) / 2;

      /* We MUST set num_metrics to zero if num_advances is zero.
       * Our get_advance() depends on that. */
      if (unlikely (!num_advances))
      {
	num_metrics = num_advances = 0;
	table.destroy ();
	table = hb_blob_get_empty ();
      }

      var_table = hb_sanitize_context_t().reference_table<HVARVVAR> (face, T::variationsTag);
    }

    void fini ()
    {
      table.destroy ();
      var_table.destroy ();
    }

    int get_side_bearing (hb_codepoint_t glyph) const
    {
      if (glyph < num_advances)
	return table->longMetricZ[glyph].sb;

      if (unlikely (glyph >= num_metrics))
	return 0;

      const FWORD *bearings = (const FWORD *) &table->longMetricZ[num_advances];
      return bearings[glyph - num_advances];
    }

    int get_side_bearing (hb_font_t *font, hb_codepoint_t glyph) const
    {
      int side_bearing = get_side_bearing (glyph);

#ifndef HB_NO_VAR
      if (unlikely (glyph >= num_metrics) || !font->num_coords)
	return side_bearing;

      if (var_table.get_blob () == &Null (hb_blob_t))
<<<<<<< HEAD
	return get_side_bearing_var_tt (font, glyph, T::tableTag == HB_OT_TAG_vmtx);
=======
	return hb_ot_get_side_bearing_var_tt (font, glyph, T::tableTag == HB_OT_TAG_vmtx);
>>>>>>> b7684fa9

      return side_bearing + var_table->get_side_bearing_var (glyph, font->coords, font->num_coords); // TODO Optimize?!
#else
      return side_bearing;
#endif
    }

    unsigned int get_advance (hb_codepoint_t glyph) const
    {
      if (unlikely (glyph >= num_metrics))
      {
	/* If num_metrics is zero, it means we don't have the metrics table
	 * for this direction: return default advance.  Otherwise, it means that the
	 * glyph index is out of bound: return zero. */
	if (num_metrics)
	  return 0;
	else
	  return default_advance;
      }

      return table->longMetricZ[hb_min (glyph, (uint32_t) num_advances - 1)].advance;
    }

    unsigned int get_advance (hb_codepoint_t  glyph,
			      hb_font_t      *font) const
    {
      unsigned int advance = get_advance (glyph);

#ifndef HB_NO_VAR
      if (unlikely (glyph >= num_metrics) || !font->num_coords)
	return advance;

      if (var_table.get_blob () == &Null (hb_blob_t))
<<<<<<< HEAD
	return get_advance_var_tt (font, glyph, T::tableTag == HB_OT_TAG_vmtx);
=======
	return hb_ot_get_advance_var_tt (font, glyph, T::tableTag == HB_OT_TAG_vmtx);
>>>>>>> b7684fa9

      return advance + roundf (var_table->get_advance_var (glyph, font->coords, font->num_coords)); // TODO Optimize?!
#else
      return advance;
#endif
    }

    unsigned int num_advances_for_subset (const hb_subset_plan_t *plan) const
    {
      unsigned int num_advances = plan->num_output_glyphs ();
      unsigned int last_advance = _advance_for_new_gid (plan,
							num_advances - 1);
      while (num_advances > 1 &&
	     last_advance == _advance_for_new_gid (plan,
						   num_advances - 2))
      {
	num_advances--;
      }

      return num_advances;
    }

    private:
    unsigned int _advance_for_new_gid (const hb_subset_plan_t *plan,
				       hb_codepoint_t new_gid) const
    {
      hb_codepoint_t old_gid;
      if (!plan->old_gid_for_new_gid (new_gid, &old_gid))
	return 0;

      return get_advance (old_gid);
    }

    protected:
    unsigned int num_metrics;
    unsigned int num_advances;
    unsigned int default_advance;

    private:
    hb_blob_ptr_t<hmtxvmtx> table;
    hb_blob_ptr_t<HVARVVAR> var_table;
  };

  protected:
  UnsizedArrayOf<LongMetric>longMetricZ;/* Paired advance width and leading
					 * bearing values for each glyph. The
					 * value numOfHMetrics comes from
					 * the 'hhea' table. If the font is
					 * monospaced, only one entry need
					 * be in the array, but that entry is
					 * required. The last entry applies to
					 * all subsequent glyphs. */
/*UnsizedArrayOf<FWORD>	leadingBearingX;*//* Here the advance is assumed
					 * to be the same as the advance
					 * for the last entry above. The
					 * number of entries in this array is
					 * derived from numGlyphs (from 'maxp'
					 * table) minus numberOfLongMetrics.
					 * This generally is used with a run
					 * of monospaced glyphs (e.g., Kanji
					 * fonts or Courier fonts). Only one
					 * run is allowed and it must be at
					 * the end. This allows a monospaced
					 * font to vary the side bearing
					 * values for each glyph. */
  public:
  DEFINE_SIZE_ARRAY (0, longMetricZ);
};

struct hmtx : hmtxvmtx<hmtx, hhea> {
  static constexpr hb_tag_t tableTag = HB_OT_TAG_hmtx;
  static constexpr hb_tag_t variationsTag = HB_OT_TAG_HVAR;
  static constexpr bool is_horizontal = true;
};
struct vmtx : hmtxvmtx<vmtx, vhea> {
  static constexpr hb_tag_t tableTag = HB_OT_TAG_vmtx;
  static constexpr hb_tag_t variationsTag = HB_OT_TAG_VVAR;
  static constexpr bool is_horizontal = false;
};

struct hmtx_accelerator_t : hmtx::accelerator_t {};
struct vmtx_accelerator_t : vmtx::accelerator_t {};

} /* namespace OT */


#endif /* HB_OT_HMTX_TABLE_HH */<|MERGE_RESOLUTION|>--- conflicted
+++ resolved
@@ -60,14 +60,6 @@
   DEFINE_SIZE_STATIC (4);
 };
 
-<<<<<<< HEAD
-struct hmtxvmtx_accelerator_base_t
-{
-  HB_INTERNAL static int get_side_bearing_var_tt (hb_font_t *font, hb_codepoint_t glyph, bool vertical);
-  HB_INTERNAL static unsigned int get_advance_var_tt (hb_font_t *font, hb_codepoint_t glyph, bool vertical);
-};
-=======
->>>>>>> b7684fa9
 
 template <typename T, typename H>
 struct hmtxvmtx
@@ -225,11 +217,7 @@
 	return side_bearing;
 
       if (var_table.get_blob () == &Null (hb_blob_t))
-<<<<<<< HEAD
-	return get_side_bearing_var_tt (font, glyph, T::tableTag == HB_OT_TAG_vmtx);
-=======
 	return hb_ot_get_side_bearing_var_tt (font, glyph, T::tableTag == HB_OT_TAG_vmtx);
->>>>>>> b7684fa9
 
       return side_bearing + var_table->get_side_bearing_var (glyph, font->coords, font->num_coords); // TODO Optimize?!
 #else
@@ -263,11 +251,7 @@
 	return advance;
 
       if (var_table.get_blob () == &Null (hb_blob_t))
-<<<<<<< HEAD
-	return get_advance_var_tt (font, glyph, T::tableTag == HB_OT_TAG_vmtx);
-=======
 	return hb_ot_get_advance_var_tt (font, glyph, T::tableTag == HB_OT_TAG_vmtx);
->>>>>>> b7684fa9
 
       return advance + roundf (var_table->get_advance_var (glyph, font->coords, font->num_coords)); // TODO Optimize?!
 #else
