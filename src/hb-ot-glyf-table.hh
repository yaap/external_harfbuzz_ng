--- conflicted
+++ resolved
@@ -587,7 +587,6 @@
 	{
 	  contour_point_vector_t comp_points;
 	  if (unlikely (!get_points_var (composite.current->glyphIndex, coords, coord_count,
-<<<<<<< HEAD
 	  				 comp_points, depth))
 	      		|| comp_points.length < PHANTOM_COUNT) return false;
 
@@ -595,9 +594,6 @@
 	  if (composite.current->flags & CompositeGlyphHeader::USE_MY_METRICS)
 	    for (unsigned int i = 0; i < PHANTOM_COUNT; i++)
 	      phantoms[i] = comp_points[comp_points.length - PHANTOM_COUNT + i];
-=======
-	  				 comp_points, depth))) return false;
->>>>>>> 196481cc
 
 	  /* Apply component transformation & translation */
 	  composite.current->transform_points (comp_points);
@@ -627,11 +623,7 @@
 	all_points.extend (phantoms);
       }
 
-<<<<<<< HEAD
-      if (depth == 1)
-=======
       if (depth == 1)	/* Shift at top level only */
->>>>>>> 196481cc
       {
 	/* Undocumented rasterizer behavior:
 	 * Shift points horizontally by the updated left side bearing
