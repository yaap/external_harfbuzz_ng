/*
 * Copyright © 2015  Google, Inc.
 *
 *  This is part of HarfBuzz, a text shaping library.
 *
 * Permission is hereby granted, without written agreement and without
 * license or royalty fees, to use, copy, modify, and distribute this
 * software and its documentation for any purpose, provided that the
 * above copyright notice and the following two paragraphs appear in
 * all copies of this software.
 *
 * IN NO EVENT SHALL THE COPYRIGHT HOLDER BE LIABLE TO ANY PARTY FOR
 * DIRECT, INDIRECT, SPECIAL, INCIDENTAL, OR CONSEQUENTIAL DAMAGES
 * ARISING OUT OF THE USE OF THIS SOFTWARE AND ITS DOCUMENTATION, EVEN
 * IF THE COPYRIGHT HOLDER HAS BEEN ADVISED OF THE POSSIBILITY OF SUCH
 * DAMAGE.
 *
 * THE COPYRIGHT HOLDER SPECIFICALLY DISCLAIMS ANY WARRANTIES, INCLUDING,
 * BUT NOT LIMITED TO, THE IMPLIED WARRANTIES OF MERCHANTABILITY AND
 * FITNESS FOR A PARTICULAR PURPOSE.  THE SOFTWARE PROVIDED HEREUNDER IS
 * ON AN "AS IS" BASIS, AND THE COPYRIGHT HOLDER HAS NO OBLIGATION TO
 * PROVIDE MAINTENANCE, SUPPORT, UPDATES, ENHANCEMENTS, OR MODIFICATIONS.
 *
<<<<<<< HEAD
 * Google Author(s): Behdad Esfahbod
 * Adobe Author(s): Michiharu Ariza
=======
 * Google Author(s): Behdad Esfahbod, Garret Rieger, Roderick Sheeter
>>>>>>> 4b1b0bf2
 */

#ifndef HB_OT_GLYF_TABLE_HH
#define HB_OT_GLYF_TABLE_HH

#include "hb-open-type.hh"
#include "hb-ot-head-table.hh"
<<<<<<< HEAD
#include "hb-ot-hmtx-table.hh"
#include "hb-ot-var-gvar-table.hh"
#include "hb-subset-glyf.hh"
=======
>>>>>>> 4b1b0bf2

#include <float.h>

namespace OT {


/*
 * loca -- Index to Location
 * https://docs.microsoft.com/en-us/typography/opentype/spec/loca
 */
#define HB_OT_TAG_loca HB_TAG('l','o','c','a')


struct loca
{
  friend struct glyf;

  static constexpr hb_tag_t tableTag = HB_OT_TAG_loca;

  bool sanitize (hb_sanitize_context_t *c HB_UNUSED) const
  {
    TRACE_SANITIZE (this);
    return_trace (true);
  }

  protected:
  UnsizedArrayOf<HBUINT8>	dataZ;		/* Location data. */
  public:
  DEFINE_SIZE_MIN (0); /* In reality, this is UNBOUNDED() type; but since we always
			* check the size externally, allow Null() object of it by
			* defining it _MIN instead. */
};


/*
 * glyf -- TrueType Glyph Data
 * https://docs.microsoft.com/en-us/typography/opentype/spec/glyf
 */
#define HB_OT_TAG_glyf HB_TAG('g','l','y','f')


struct glyf
{
  static constexpr hb_tag_t tableTag = HB_OT_TAG_glyf;

  bool sanitize (hb_sanitize_context_t *c HB_UNUSED) const
  {
    TRACE_SANITIZE (this);
    /* We don't check for anything specific here.  The users of the
     * struct do all the hard work... */
    return_trace (true);
  }

  template<typename Iterator,
	   hb_requires (hb_is_source_of (Iterator, unsigned int))>
  static bool
  _add_loca_and_head (hb_subset_plan_t * plan, Iterator padded_offsets)
  {
    unsigned max_offset = + padded_offsets | hb_reduce(hb_add, 0);
    unsigned num_offsets = padded_offsets.len () + 1;
    bool use_short_loca = max_offset < 0x1FFFF;
    unsigned entry_size = use_short_loca ? 2 : 4;
    char *loca_prime_data = (char *) calloc (entry_size, num_offsets);

    if (unlikely (!loca_prime_data)) return false;

    DEBUG_MSG(SUBSET, nullptr, "loca entry_size %d num_offsets %d max_offset %d size %d", entry_size, num_offsets, max_offset, entry_size * num_offsets);

    if (use_short_loca)
      _write_loca (padded_offsets, 1, hb_array ((HBUINT16*) loca_prime_data, num_offsets));
    else
      _write_loca (padded_offsets, 0, hb_array ((HBUINT32*) loca_prime_data, num_offsets));

    hb_blob_t * loca_blob = hb_blob_create (loca_prime_data,
					    entry_size * num_offsets,
					    HB_MEMORY_MODE_WRITABLE,
					    loca_prime_data,
					    free);

    bool result = plan->add_table (HB_OT_TAG_loca, loca_blob)
		  && _add_head_and_set_loca_version(plan, use_short_loca);

    hb_blob_destroy (loca_blob);
    return result;
  }

  template<typename IteratorIn, typename IteratorOut,
	   hb_requires (hb_is_source_of (IteratorIn, unsigned int)),
	   hb_requires (hb_is_sink_of (IteratorOut, unsigned))>
  static void
  _write_loca (IteratorIn it, unsigned right_shift, IteratorOut dest)
  {
    unsigned int offset = 0;
    dest << 0;
    + it
    | hb_map ([=, &offset] (unsigned int padded_size) {
      offset += padded_size;
      DEBUG_MSG(SUBSET, nullptr, "loca entry offset %d", offset);
      return offset >> right_shift;
    })
    | hb_sink (dest)
    ;
  }

  // requires source of SubsetGlyph complains the identifier isn't declared
  template <typename Iterator>
  bool serialize(hb_serialize_context_t *c,
		 Iterator it,
		 const hb_subset_plan_t *plan)
  {
    TRACE_SERIALIZE (this);

    + it
    | hb_apply ([=] (const SubsetGlyph& _) { _.serialize (c, plan); })
    ;

    return_trace (true);
  }

  bool subset (hb_subset_context_t *c) const
  {
    TRACE_SUBSET (this);

    glyf *glyf_prime = c->serializer->start_embed <glyf> ();
    if (unlikely (!c->serializer->check_success (glyf_prime))) return_trace (false);

    // Byte region(s) per glyph to output
    // unpadded, hints removed if so requested
    // If we fail to process a glyph we produce an empty (0-length) glyph
    hb_vector_t<SubsetGlyph> glyphs;
    _populate_subset_glyphs (c->plan, &glyphs);

    glyf_prime->serialize (c->serializer, hb_iter (glyphs), c->plan);

    auto padded_offsets =
    + hb_iter (glyphs)
    | hb_map (&SubsetGlyph::padded_size)
    ;

    if (c->serializer->in_error ()) return_trace (false);
    return_trace (c->serializer->check_success (_add_loca_and_head (c->plan, padded_offsets)));
  }

  template <typename SubsetGlyph>
  void
  _populate_subset_glyphs (const hb_subset_plan_t * plan,
			   hb_vector_t<SubsetGlyph> * glyphs /* OUT */) const
  {
    OT::glyf::accelerator_t glyf;
    glyf.init (plan->source);

    + hb_range (plan->num_output_glyphs ())
    | hb_map ([&] (hb_codepoint_t new_gid) {
      SubsetGlyph subset_glyph;
      subset_glyph.new_gid = new_gid;

      // should never fail: all old gids should be mapped
      if (!plan->old_gid_for_new_gid (new_gid, &subset_glyph.old_gid)) return subset_glyph;

      subset_glyph.source_glyph = glyf.bytes_for_glyph ((const char *) this, subset_glyph.old_gid);
      if (plan->drop_hints) subset_glyph.drop_hints (glyf);
      else subset_glyph.dest_start = subset_glyph.source_glyph;

      return subset_glyph;
    })
    | hb_sink (glyphs)
    ;

    glyf.fini();
  }

  static void
  _fix_component_gids (const hb_subset_plan_t *plan,
		       hb_bytes_t glyph)
  {
    OT::glyf::CompositeGlyphHeader::Iterator iterator;
    if (OT::glyf::CompositeGlyphHeader::get_iterator (&glyph,
						      glyph.length,
						      &iterator))
    {
      do
      {
	hb_codepoint_t new_gid;
	if (!plan->new_gid_for_old_gid (iterator.current->glyphIndex,
					&new_gid))
	  continue;
	((OT::glyf::CompositeGlyphHeader *) iterator.current)->glyphIndex = new_gid;
      } while (iterator.move_to_next ());
    }
  }

  static void
  _zero_instruction_length (hb_bytes_t glyph)
  {
    const GlyphHeader &glyph_header = StructAtOffset<GlyphHeader> (&glyph, 0);
    int16_t num_contours = (int16_t) glyph_header.numberOfContours;
    if (num_contours <= 0) return;  // only for simple glyphs

    const HBUINT16 &instruction_length = StructAtOffset<HBUINT16> (&glyph, GlyphHeader::static_size + 2 * num_contours);
    (HBUINT16 &) instruction_length = 0;
  }

  static bool _remove_composite_instruction_flag (hb_bytes_t glyph)
  {
    const GlyphHeader &glyph_header = StructAtOffset<GlyphHeader> (&glyph, 0);
    if (glyph_header.numberOfContours >= 0) return true;  // only for composites

    /* remove WE_HAVE_INSTRUCTIONS from flags in dest */
    OT::glyf::CompositeGlyphHeader::Iterator composite_it;
    if (unlikely (!OT::glyf::CompositeGlyphHeader::get_iterator (&glyph, glyph.length, &composite_it))) return false;
    const OT::glyf::CompositeGlyphHeader *composite_header;
    do {
      composite_header = composite_it.current;
      OT::HBUINT16 *flags = const_cast<OT::HBUINT16 *> (&composite_header->flags);
      *flags = (uint16_t) *flags & ~OT::glyf::CompositeGlyphHeader::WE_HAVE_INSTRUCTIONS;
    } while (composite_it.move_to_next ());
    return true;
}

  static bool
  _add_head_and_set_loca_version (hb_subset_plan_t *plan, bool use_short_loca)
  {
    hb_blob_t *head_blob = hb_sanitize_context_t ().reference_table<head> (plan->source);
    hb_blob_t *head_prime_blob = hb_blob_copy_writable_or_fail (head_blob);
    hb_blob_destroy (head_blob);

    if (unlikely (!head_prime_blob))
      return false;

    head *head_prime = (head *) hb_blob_get_data_writable (head_prime_blob, nullptr);
    head_prime->indexToLocFormat = use_short_loca ? 0 : 1;
    bool success = plan->add_table (HB_OT_TAG_head, head_prime_blob);

    hb_blob_destroy (head_prime_blob);
    return success;
  }

  struct GlyphHeader
  {
    HBINT16		numberOfContours;	/* If the number of contours is
						 * greater than or equal to zero,
						 * this is a simple glyph; if negative,
						 * this is a composite glyph. */
    FWORD		xMin;			/* Minimum x for coordinate data. */
    FWORD		yMin;			/* Minimum y for coordinate data. */
    FWORD		xMax;			/* Maximum x for coordinate data. */
    FWORD		yMax;			/* Maximum y for coordinate data. */

    DEFINE_SIZE_STATIC (10);
  };

  struct CompositeGlyphHeader
  {
    enum composite_glyph_flag_t {
      ARG_1_AND_2_ARE_WORDS =      0x0001,
      ARGS_ARE_XY_VALUES =         0x0002,
      ROUND_XY_TO_GRID =           0x0004,
      WE_HAVE_A_SCALE =            0x0008,
      MORE_COMPONENTS =            0x0020,
      WE_HAVE_AN_X_AND_Y_SCALE =   0x0040,
      WE_HAVE_A_TWO_BY_TWO =       0x0080,
      WE_HAVE_INSTRUCTIONS =       0x0100,
      USE_MY_METRICS =             0x0200,
      OVERLAP_COMPOUND =           0x0400,
      SCALED_COMPONENT_OFFSET =    0x0800,
      UNSCALED_COMPONENT_OFFSET =  0x1000
    };

    HBUINT16 flags;
    GlyphID  glyphIndex;

    unsigned int get_size () const
    {
      unsigned int size = min_size;
      // arg1 and 2 are int16
      if (flags & ARG_1_AND_2_ARE_WORDS) size += 4;
      // arg1 and 2 are int8
      else size += 2;

      // One x 16 bit (scale)
      if (flags & WE_HAVE_A_SCALE) size += 2;
      // Two x 16 bit (xscale, yscale)
      else if (flags & WE_HAVE_AN_X_AND_Y_SCALE) size += 4;
      // Four x 16 bit (xscale, scale01, scale10, yscale)
      else if (flags & WE_HAVE_A_TWO_BY_TWO) size += 8;

      return size;
    }

<<<<<<< HEAD
    bool is_anchored () const { return (flags & ARGS_ARE_XY_VALUES) == 0; }
    void get_anchor_points (unsigned int &point1, unsigned int &point2) const
    {
      const HBUINT8 *p = &StructAfter<const HBUINT8> (glyphIndex);
      if (flags & ARG_1_AND_2_ARE_WORDS)
      {
	point1 = ((const HBUINT16 *)p)[0];
	point2 = ((const HBUINT16 *)p)[1];
      }
      else
      {
	point1 = p[0];
	point2 = p[1];
      }
    }

    void transform_points (contour_point_vector_t &points) const
    {
      float matrix[4];
      contour_point_t trans;
      if (get_transformation (matrix, trans))
      {
	if (scaled_offsets ())
	{
	  points.translate (trans);
	  points.transform (matrix);
	}
	else
	{
	  points.transform (matrix);
	  points.translate (trans);
	}
      }
    }

    protected:
    bool scaled_offsets () const
    { return (flags & (SCALED_COMPONENT_OFFSET|UNSCALED_COMPONENT_OFFSET)) == SCALED_COMPONENT_OFFSET; }

    bool get_transformation (float (&matrix)[4], contour_point_t &trans) const
    {
      matrix[0] = matrix[3] = 1.f;
      matrix[1] = matrix[2] = 0.f;

      int tx, ty;
      const HBINT8 *p = &StructAfter<const HBINT8> (glyphIndex);
      if (flags & ARG_1_AND_2_ARE_WORDS)
      {
	tx = *(const HBINT16 *)p;
	p += HBINT16::static_size;
	ty = *(const HBINT16 *)p;
	p += HBINT16::static_size;
      }
      else
      {
	tx = *p++;
	ty = *p++;
      }
      if (is_anchored ()) tx = ty = 0;

      trans.init ((float)tx, (float)ty);

      if (flags & WE_HAVE_A_SCALE)
      {
	matrix[0] = matrix[3] = ((const F2DOT14*)p)->to_float ();
	return true;
      }
      else if (flags & WE_HAVE_AN_X_AND_Y_SCALE)
      {
	matrix[0] = ((const F2DOT14*)p)[0].to_float ();
	matrix[3] = ((const F2DOT14*)p)[1].to_float ();
	return true;
      }
      else if (flags & WE_HAVE_A_TWO_BY_TWO)
      {
	matrix[0] = ((const F2DOT14*)p)[0].to_float ();
	matrix[1] = ((const F2DOT14*)p)[1].to_float ();
	matrix[2] = ((const F2DOT14*)p)[2].to_float ();
	matrix[3] = ((const F2DOT14*)p)[3].to_float ();
	return true;
      }
      return tx || ty;
    }

    public:
=======
    // TODO rewrite using new iterator framework if possible
>>>>>>> 4b1b0bf2
    struct Iterator
    {
      const char *glyph_start;
      const char *glyph_end;
      const CompositeGlyphHeader *current;

      bool move_to_next ()
      {
	if (current->flags & CompositeGlyphHeader::MORE_COMPONENTS)
	{
	  const CompositeGlyphHeader *possible =
	    &StructAfter<CompositeGlyphHeader, CompositeGlyphHeader> (*current);
	  if (unlikely (!in_range (possible))) return false;
	  current = possible;
	  return true;
	}
	return false;
      }

      bool in_range (const CompositeGlyphHeader *composite) const
      {
	return (const char *) composite >= glyph_start
	  && ((const char *) composite + CompositeGlyphHeader::min_size) <= glyph_end
	  && ((const char *) composite + composite->get_size ()) <= glyph_end;
      }
    };

    static bool get_iterator (const char * glyph_data,
			      unsigned int length,
			      CompositeGlyphHeader::Iterator *iterator /* OUT */)
    {
      if (length < GlyphHeader::static_size)
	return false; /* Empty glyph; zero extents. */

      const GlyphHeader &glyph_header = StructAtOffset<GlyphHeader> (glyph_data, 0);
      if (glyph_header.numberOfContours < 0)
      {
	const CompositeGlyphHeader *possible =
	  &StructAfter<CompositeGlyphHeader, GlyphHeader> (glyph_header);

	iterator->glyph_start = glyph_data;
	iterator->glyph_end = (const char *) glyph_data + length;
	if (!iterator->in_range (possible))
	  return false;
	iterator->current = possible;
	return true;
      }

      return false;
    }

    DEFINE_SIZE_MIN (4);
  };

  struct accelerator_t
  {
    void init (hb_face_t *face)
    {
      memset (this, 0, sizeof (accelerator_t));

      const OT::head &head = *face->table.head;
      if (head.indexToLocFormat > 1 || head.glyphDataFormat != 0)
	/* Unknown format.  Leave num_glyphs=0, that takes care of disabling us. */
	return;
      short_offset = 0 == head.indexToLocFormat;

      loca_table = hb_sanitize_context_t ().reference_table<loca> (face);
      glyf_table = hb_sanitize_context_t ().reference_table<glyf> (face);

<<<<<<< HEAD
      num_glyphs = MAX (1u, loca_table.get_length () / (short_offset ? 2 : 4)) - 1;

      gvar_accel.init (face);
      hmtx_accel.init (face);
      vmtx_accel.init (face);
=======
      num_glyphs = hb_max (1u, loca_table.get_length () / (short_offset ? 2 : 4)) - 1;
>>>>>>> 4b1b0bf2
    }

    void fini ()
    {
      loca_table.destroy ();
      glyf_table.destroy ();
      gvar_accel.fini ();
      hmtx_accel.fini ();
      vmtx_accel.fini ();
    }

    /*
     * Returns true if the referenced glyph is a valid glyph and a composite glyph.
     * If true is returned a pointer to the composite glyph will be written into
     * composite.
     */
    bool get_composite (hb_codepoint_t glyph,
			CompositeGlyphHeader::Iterator *composite /* OUT */) const
    {
      if (unlikely (!num_glyphs))
	return false;

      unsigned int start_offset, end_offset;
      if (!get_offsets (glyph, &start_offset, &end_offset))
	return false; /* glyph not found */

      return CompositeGlyphHeader::get_iterator ((const char *) this->glyf_table + start_offset,
						 end_offset - start_offset,
						 composite);
    }

    enum simple_glyph_flag_t {
      FLAG_ON_CURVE = 0x01,
      FLAG_X_SHORT = 0x02,
      FLAG_Y_SHORT = 0x04,
      FLAG_REPEAT = 0x08,
      FLAG_X_SAME = 0x10,
      FLAG_Y_SAME = 0x20,
      FLAG_RESERVED1 = 0x40,
      FLAG_RESERVED2 = 0x80
    };

    enum phantom_point_index_t {
      PHANTOM_LEFT = 0,
      PHANTOM_RIGHT = 1,
      PHANTOM_TOP = 2,
      PHANTOM_BOTTOM = 3,
      PHANTOM_COUNT = 4
    };

    protected:
    const GlyphHeader &get_header (hb_codepoint_t glyph) const
    {
      unsigned int start_offset, end_offset;
      if (!get_offsets (glyph, &start_offset, &end_offset) || end_offset - start_offset < GlyphHeader::static_size)
	return Null(GlyphHeader);

      return StructAtOffset<GlyphHeader> (glyf_table, start_offset);
    }

    struct x_setter_t
    {
      void set (contour_point_t &point, float v) const { point.x = v; }
      bool is_short (uint8_t flag) const { return (flag & FLAG_X_SHORT) != 0; }
      bool is_same (uint8_t flag) const { return (flag & FLAG_X_SAME) != 0; }
    };

    struct y_setter_t
    {
      void set (contour_point_t &point, float v) const { point.y = v; }
      bool is_short (uint8_t flag) const { return (flag & FLAG_Y_SHORT) != 0; }
      bool is_same (uint8_t flag) const { return (flag & FLAG_Y_SAME) != 0; }
    };

    template <typename T>
    static bool read_points (const HBUINT8 *&p /* IN/OUT */,
			     contour_point_vector_t &points_ /* IN/OUT */,
			     const range_checker_t &checker)
    {
      T coord_setter;
      float v = 0;
      for (unsigned int i = 0; i < points_.length - PHANTOM_COUNT; i++)
      {
      	uint8_t flag = points_[i].flag;
      	if (coord_setter.is_short (flag))
      	{
	  if (unlikely (!checker.in_range (p))) return false;
	  if (coord_setter.is_same (flag))
	    v += *p++;
	  else
	    v -= *p++;
	}
	else
	{
	  if (!coord_setter.is_same (flag))
	  {
	    if (unlikely (!checker.in_range ((const HBUINT16 *)p))) return false;
	    v += *(const HBINT16 *)p;
	    p += HBINT16::static_size;
	  }
	}
	coord_setter.set (points_[i], v);
      }
      return true;
    }

    void init_phantom_points (hb_codepoint_t glyph, hb_array_t<contour_point_t> &phantoms /* IN/OUT */) const
    {
      const GlyphHeader &header = get_header (glyph);
      int h_delta = (int)header.xMin - hmtx_accel.get_side_bearing (glyph);
      int v_orig  = (int)header.yMax + vmtx_accel.get_side_bearing (glyph);
      unsigned int h_adv = hmtx_accel.get_advance (glyph);
      unsigned int v_adv = vmtx_accel.get_advance (glyph);

      phantoms[PHANTOM_LEFT].x = h_delta;
      phantoms[PHANTOM_RIGHT].x = h_adv + h_delta;
      phantoms[PHANTOM_TOP].y = v_orig;
      phantoms[PHANTOM_BOTTOM].y = -(int)v_adv + v_orig;
    }

    /* for a simple glyph, return contour end points, flags, along with coordinate points
     * for a composite glyph, return pseudo component points
     * in both cases points trailed with four phantom points
     */
    bool get_contour_points (hb_codepoint_t glyph,
			     contour_point_vector_t &points_ /* OUT */,
			     hb_vector_t<unsigned int> &end_points_ /* OUT */,
			     const bool phantom_only=false) const
    {
      unsigned int num_points = 0;
      unsigned int start_offset, end_offset;
      if (unlikely (!get_offsets (glyph, &start_offset, &end_offset))) return false;
      if (unlikely (end_offset - start_offset < GlyphHeader::static_size))
      {
      	/* empty glyph */
	points_.resize (PHANTOM_COUNT);
	for (unsigned int i = 0; i < points_.length; i++) points_[i].init ();
      	return true;
      }

      CompositeGlyphHeader::Iterator composite;
      if (get_composite (glyph, &composite))
      {
      	/* For a composite glyph, add one pseudo point for each component */
	do { num_points++; } while (composite.move_to_next());
	points_.resize (num_points + PHANTOM_COUNT);
	for (unsigned int i = 0; i < points_.length; i++) points_[i].init ();
	return true;
      }

      const GlyphHeader &glyph_header = StructAtOffset<GlyphHeader> (glyf_table, start_offset);
      int16_t num_contours = (int16_t) glyph_header.numberOfContours;
      const HBUINT16 *end_pts = &StructAfter<HBUINT16, GlyphHeader> (glyph_header);

      range_checker_t checker (glyf_table, start_offset, end_offset);
      num_points = 0;
      if (num_contours > 0)
      {
	if (unlikely (!checker.in_range (&end_pts[num_contours + 1]))) return false;
	num_points = end_pts[num_contours - 1] + 1;
      }
      else if (num_contours < 0)
      {
	CompositeGlyphHeader::Iterator composite;
	if (unlikely (!get_composite (glyph, &composite))) return false;
	do
	{
	  num_points++;
	} while (composite.move_to_next());
      }

      points_.resize (num_points + PHANTOM_COUNT);
      for (unsigned int i = 0; i < points_.length; i++) points_[i].init ();
      if ((num_contours <= 0) || phantom_only) return true;

      /* Read simple glyph points if !phantom_only */
      end_points_.resize (num_contours);

      for (int16_t i = 0; i < num_contours; i++)
      	end_points_[i] = end_pts[i];

      /* Skip instructions */
      const HBUINT8 *p = &StructAtOffset<HBUINT8> (&end_pts[num_contours+1], end_pts[num_contours]);

      /* Read flags */
      for (unsigned int i = 0; i < num_points; i++)
      {
      	if (unlikely (!checker.in_range (p))) return false;
      	uint8_t flag = *p++;
	points_[i].flag = flag;
	if ((flag & FLAG_REPEAT) != 0)
	{
	  if (unlikely (!checker.in_range (p))) return false;
	  unsigned int repeat_count = *p++;
	  while ((repeat_count-- > 0) && (++i < num_points))
	    points_[i].flag = flag;
	}
      }

      /* Read x & y coordinates */
      return (read_points<x_setter_t> (p, points_, checker) &&
	      read_points<y_setter_t> (p, points_, checker));
    }

    struct contour_bounds_t
    {
      contour_bounds_t () { min.x = min.y = FLT_MAX; max.x = max.y = -FLT_MAX; }

      void add (const contour_point_t &p)
      {
      	min.x = MIN (min.x, p.x);
      	min.y = MIN (min.y, p.y);
      	max.x = MAX (max.x, p.x);
      	max.y = MAX (max.y, p.y);
      }

      bool empty () const { return (min.x >= max.x) || (min.y >= max.y); }

      contour_point_t	min;
      contour_point_t	max;
    };

    /* Note: Recursively calls itself.
     * all_points includes phantom points
     */
    bool get_points_var (hb_codepoint_t glyph,
			 const int *coords, unsigned int coord_count,
			 contour_point_vector_t &all_points /* OUT */,
			 unsigned int depth=0) const
    {
      if (unlikely (depth++ > HB_MAX_NESTING_LEVEL)) return false;
      contour_point_vector_t	points;
      hb_vector_t<unsigned int>	end_points;
      if (unlikely (!get_contour_points (glyph, points, end_points))) return false;
      hb_array_t<contour_point_t>	phantoms = points.sub_array (points.length-PHANTOM_COUNT, PHANTOM_COUNT);
      init_phantom_points (glyph, phantoms);
      if (unlikely (!gvar_accel.apply_deltas_to_points (glyph, coords, coord_count, points.as_array (), end_points.as_array ()))) return false;

      unsigned int comp_index = 0;
      CompositeGlyphHeader::Iterator composite;
      if (!get_composite (glyph, &composite))
      {
      	/* simple glyph */
	all_points.extend (points.as_array ());
      }
      else
      {
	/* composite glyph */
	do
	{
	  contour_point_vector_t comp_points;
	  if (unlikely (!get_points_var (composite.current->glyphIndex, coords, coord_count,
	  				 comp_points, depth))
	      		|| comp_points.length < PHANTOM_COUNT) return false;

	  /* Copy phantom points from component if USE_MY_METRICS flag set */
	  if (composite.current->flags & CompositeGlyphHeader::USE_MY_METRICS)
	    for (unsigned int i = 0; i < PHANTOM_COUNT; i++)
	      phantoms[i] = comp_points[comp_points.length - PHANTOM_COUNT + i];

	  /* Apply component transformation & translation */
	  composite.current->transform_points (comp_points);

	  /* Apply translatation from gvar */
	  comp_points.translate (points[comp_index]);

	  if (composite.current->is_anchored ())
	  {
	    unsigned int p1, p2;
	    composite.current->get_anchor_points (p1, p2);
	    if (likely (p1 < all_points.length && p2 < comp_points.length))
	    {
	      contour_point_t	delta;
	      delta.init (all_points[p1].x - comp_points[p2].x,
	      		  all_points[p1].y - comp_points[p2].y);

	      comp_points.translate (delta);
	    }
	  }

	  all_points.extend (comp_points.sub_array (0, comp_points.length - PHANTOM_COUNT));

	  comp_index++;
	} while (composite.move_to_next());

	all_points.extend (phantoms);
      }

      return true;
    }

    bool get_var_extents_and_phantoms (hb_codepoint_t glyph,
				       const int *coords, unsigned int coord_count,
				       hb_glyph_extents_t *extents=nullptr /* OUt */,
				       contour_point_vector_t *phantoms=nullptr /* OUT */) const
    {
      contour_point_vector_t all_points;
      if (unlikely (!get_points_var (glyph, coords, coord_count, all_points) ||
      		    all_points.length < PHANTOM_COUNT)) return false;

      /* Undocumented rasterizer behavior:
       * Shift points horizontally by the updated left side bearing
       */
      contour_point_t delta;
      delta.init (-all_points[all_points.length - PHANTOM_COUNT + PHANTOM_LEFT].x, 0.f);
      if (delta.x != 0.f) all_points.translate (delta);

      if (extents != nullptr)
      {
	contour_bounds_t	bounds;
	for (unsigned int i = 0; i + PHANTOM_COUNT < all_points.length; i++)
	  bounds.add (all_points[i]);

	if (bounds.min.x > bounds.max.x)
	{
	  extents->width = 0;
	  extents->x_bearing = 0;
	}
	else
	{
	  extents->x_bearing = (int32_t)floorf (bounds.min.x);
	  extents->width = (int32_t)ceilf (bounds.max.x) - extents->x_bearing;
	}
	if (bounds.min.y > bounds.max.y)
	{
	  extents->height = 0;
	  extents->y_bearing = 0;
	}
	else
	{
	  extents->y_bearing = (int32_t)ceilf (bounds.max.y);
	  extents->height = (int32_t)floorf (bounds.min.y) - extents->y_bearing;
	}
      }
      if (phantoms != nullptr)
      {
      	for (unsigned int i = 0; i < PHANTOM_COUNT; i++)
	  (*phantoms)[i] = all_points[all_points.length - PHANTOM_COUNT + i];
      }
      return true;
    }

    bool get_var_metrics (hb_codepoint_t glyph,
			  const int *coords, unsigned int coord_count,
			  contour_point_vector_t &phantoms) const
    { return get_var_extents_and_phantoms (glyph, coords, coord_count, nullptr, &phantoms); }

    bool get_extents_var (hb_codepoint_t glyph,
			  const int *coords, unsigned int coord_count,
			  hb_glyph_extents_t *extents) const
    { return get_var_extents_and_phantoms (glyph, coords, coord_count, extents); }

    public:
    /* based on FontTools _g_l_y_f.py::trim */
    bool remove_padding (unsigned int start_offset,
			 unsigned int *end_offset) const
    {
      if (*end_offset - start_offset < GlyphHeader::static_size) return true;

      const char *glyph = ((const char *) glyf_table) + start_offset;
      const char * const glyph_end = glyph + (*end_offset - start_offset);
      const GlyphHeader &glyph_header = StructAtOffset<GlyphHeader> (glyph, 0);
      int16_t num_contours = (int16_t) glyph_header.numberOfContours;

      if (num_contours < 0)
	/* Trimming for composites not implemented.
	 * If removing hints it falls out of that. */
	return true;
      else if (num_contours > 0)
      {
	/* simple glyph w/contours, possibly trimmable */
	glyph += GlyphHeader::static_size + 2 * num_contours;

	if (unlikely (glyph + 2 >= glyph_end)) return false;
	uint16_t nCoordinates = (uint16_t) StructAtOffset<HBUINT16> (glyph - 2, 0) + 1;
	uint16_t nInstructions = (uint16_t) StructAtOffset<HBUINT16> (glyph, 0);

	glyph += 2 + nInstructions;
	if (unlikely (glyph + 2 >= glyph_end)) return false;

	unsigned int coordBytes = 0;
	unsigned int coordsWithFlags = 0;
	while (glyph < glyph_end)
	{
	  uint8_t flag = (uint8_t) *glyph;
	  glyph++;

	  unsigned int repeat = 1;
	  if (flag & FLAG_REPEAT)
	  {
	    if (glyph >= glyph_end)
	    {
	      DEBUG_MSG(SUBSET, nullptr, "Bad flag");
	      return false;
	    }
	    repeat = ((uint8_t) *glyph) + 1;
	    glyph++;
	  }

	  unsigned int xBytes, yBytes;
	  xBytes = yBytes = 0;
	  if (flag & FLAG_X_SHORT) xBytes = 1;
	  else if ((flag & FLAG_X_SAME) == 0) xBytes = 2;

	  if (flag & FLAG_Y_SHORT) yBytes = 1;
	  else if ((flag & FLAG_Y_SAME) == 0) yBytes = 2;

	  coordBytes += (xBytes + yBytes) * repeat;
	  coordsWithFlags += repeat;
	  if (coordsWithFlags >= nCoordinates)
	    break;
	}

	if (coordsWithFlags != nCoordinates)
	{
	  DEBUG_MSG(SUBSET, nullptr, "Expect %d coords to have flags, got flags for %d", nCoordinates, coordsWithFlags);
	  return false;
	}
	glyph += coordBytes;

	if (glyph < glyph_end)
	  *end_offset -= glyph_end - glyph;
      }
      return true;
    }

    bool get_offsets (hb_codepoint_t  glyph,
		      unsigned int   *start_offset /* OUT */,
		      unsigned int   *end_offset   /* OUT */) const
    {
      if (unlikely (glyph >= num_glyphs))
	return false;

      if (short_offset)
      {
	const HBUINT16 *offsets = (const HBUINT16 *) loca_table->dataZ.arrayZ;
	*start_offset = 2 * offsets[glyph];
	*end_offset   = 2 * offsets[glyph + 1];
      }
      else
      {
	const HBUINT32 *offsets = (const HBUINT32 *) loca_table->dataZ.arrayZ;

	*start_offset = offsets[glyph];
	*end_offset   = offsets[glyph + 1];
      }

      if (*start_offset > *end_offset || *end_offset > glyf_table.get_length ())
	return false;

      return true;
    }

    bool get_instruction_length (hb_bytes_t glyph,
				 unsigned int * length /* OUT */) const
    {
      /* Empty glyph; no instructions. */
      if (glyph.length < GlyphHeader::static_size)
      {
	*length = 0;
	// only 0 byte glyphs are healthy when missing GlyphHeader
	return glyph.length == 0;
      }
      const GlyphHeader &glyph_header = StructAtOffset<GlyphHeader> (&glyph, 0);
      int16_t num_contours = (int16_t) glyph_header.numberOfContours;
      if (num_contours < 0)
      {
	unsigned int start = glyph.length;
	unsigned int end = glyph.length;
	unsigned int glyph_offset = &glyph - glyf_table;
	CompositeGlyphHeader::Iterator composite_it;
	if (unlikely (!CompositeGlyphHeader::get_iterator (&glyph, glyph.length, &composite_it))) return false;
	const CompositeGlyphHeader *last;
	do {
	  last = composite_it.current;
	} while (composite_it.move_to_next ());

	if ((uint16_t) last->flags & CompositeGlyphHeader::WE_HAVE_INSTRUCTIONS)
	  start = ((char *) last - (char *) glyf_table->dataZ.arrayZ) + last->get_size () - glyph_offset;
	if (unlikely (start > end))
	{
	  DEBUG_MSG(SUBSET, nullptr, "Invalid instruction offset, %d is outside %d byte buffer", start, glyph.length);
	  return false;
	}
	*length = end - start;
      }
      else
      {
	unsigned int instruction_length_offset = GlyphHeader::static_size + 2 * num_contours;
	if (unlikely (instruction_length_offset + 2 > glyph.length))
	{
	  DEBUG_MSG(SUBSET, nullptr, "Glyph size is too short, missing field instructionLength.");
	  return false;
	}

	const HBUINT16 &instruction_length = StructAtOffset<HBUINT16> (&glyph, instruction_length_offset);
	if (unlikely (instruction_length_offset + instruction_length > glyph.length)) // Out of bounds of the current glyph
	{
	  DEBUG_MSG(SUBSET, nullptr, "The instructions array overruns the glyph's boundaries.");
	  return false;
	}
	*length = (uint16_t) instruction_length;
      }
      return true;
    }

    unsigned int get_advance_var (hb_codepoint_t glyph,
				  const int *coords, unsigned int coord_count,
				  bool vertical) const
    {
      bool success = false;
      contour_point_vector_t	phantoms;
      phantoms.resize (PHANTOM_COUNT);

      if (likely (coord_count == gvar_accel.get_axis_count ()))
	success = get_var_metrics (glyph, coords, coord_count, phantoms);

      if (unlikely (!success))
	return vertical? vmtx_accel.get_advance (glyph): hmtx_accel.get_advance (glyph);

      if (vertical)
      	return (unsigned int)roundf (phantoms[PHANTOM_TOP].y - phantoms[PHANTOM_BOTTOM].y);
      else
      	return (unsigned int)roundf (phantoms[PHANTOM_RIGHT].x - phantoms[PHANTOM_LEFT].x);
    }

    int get_side_bearing_var (hb_codepoint_t glyph, const int *coords, unsigned int coord_count, bool vertical) const
    {
      hb_glyph_extents_t extents;
      contour_point_vector_t	phantoms;
      phantoms.resize (PHANTOM_COUNT);

      if (unlikely (!get_var_extents_and_phantoms (glyph, coords, coord_count, &extents, &phantoms)))
	return vertical? vmtx_accel.get_side_bearing (glyph): hmtx_accel.get_side_bearing (glyph);

      return vertical? (int)ceilf (phantoms[PHANTOM_TOP].y) - extents.y_bearing: (int)floorf (phantoms[PHANTOM_LEFT].x);
    }

    bool get_extents (hb_font_t *font, hb_codepoint_t glyph, hb_glyph_extents_t *extents) const
    {
      unsigned int coord_count;
      const int *coords = hb_font_get_var_coords_normalized (font, &coord_count);
      if (coords && coord_count > 0 && coord_count == gvar_accel.get_axis_count ())
      	return get_extents_var (glyph, coords, coord_count, extents);

      unsigned int start_offset, end_offset;
      if (!get_offsets (glyph, &start_offset, &end_offset))
	return false;

      if (end_offset - start_offset < GlyphHeader::static_size)
	return true; /* Empty glyph; zero extents. */

      const GlyphHeader &glyph_header = StructAtOffset<GlyphHeader> (glyf_table, start_offset);

<<<<<<< HEAD
      /* Undocumented rasterizer behavior: shift glyph to the left by (lsb - xMin), i.e., xMin = lsb */
      /* extents->x_bearing = MIN (glyph_header.xMin, glyph_header.xMax); */
      extents->x_bearing = hmtx_accel.get_side_bearing (glyph);
      extents->y_bearing = MAX (glyph_header.yMin, glyph_header.yMax);
      extents->width     = MAX (glyph_header.xMin, glyph_header.xMax) - MIN (glyph_header.xMin, glyph_header.xMax);
      extents->height    = MIN (glyph_header.yMin, glyph_header.yMax) - extents->y_bearing;
=======
      extents->x_bearing = hb_min (glyph_header.xMin, glyph_header.xMax);
      extents->y_bearing = hb_max (glyph_header.yMin, glyph_header.yMax);
      extents->width     = hb_max (glyph_header.xMin, glyph_header.xMax) - extents->x_bearing;
      extents->height    = hb_min (glyph_header.yMin, glyph_header.yMax) - extents->y_bearing;
>>>>>>> 4b1b0bf2

      return true;
    }

  hb_bytes_t bytes_for_glyph (const char * glyf, hb_codepoint_t gid)
  {
    unsigned int start_offset, end_offset;
    if (unlikely (!(get_offsets (gid, &start_offset, &end_offset) &&
      remove_padding (start_offset, &end_offset))))
    {
      DEBUG_MSG(SUBSET, nullptr, "Unable to get offset or remove padding for %d", gid);
      return hb_bytes_t ();
    }
    hb_bytes_t glyph = hb_bytes_t (glyf + start_offset, end_offset - start_offset);
    if (glyph.length == 0) return glyph;
    if (unlikely (glyph.length < GlyphHeader::static_size))
    {
      DEBUG_MSG(SUBSET, nullptr, "Glyph size smaller than minimum header %d", gid);
      return hb_bytes_t ();
    }
    return glyph;
  }

    private:
    bool short_offset;
    unsigned int num_glyphs;
    hb_blob_ptr_t<loca> loca_table;
    hb_blob_ptr_t<glyf> glyf_table;

    /* variable font support */
    gvar::accelerator_t		gvar_accel;
    hmtx::accelerator_t		hmtx_accel;
    vmtx::accelerator_t		vmtx_accel;
  };


  struct SubsetGlyph
  {
    hb_codepoint_t new_gid;
    hb_codepoint_t old_gid;
    hb_bytes_t source_glyph;
    hb_bytes_t dest_start;  // region of source_glyph to copy first
    hb_bytes_t dest_end;    // region of source_glyph to copy second


  bool serialize (hb_serialize_context_t *c,
		  const hb_subset_plan_t *plan) const
  {
    TRACE_SERIALIZE (this);

    hb_bytes_t dest_glyph = dest_start.copy(c);
    dest_glyph = hb_bytes_t (&dest_glyph, dest_glyph.length + dest_end.copy(c).length);
    unsigned int pad_length = padding ();
    DEBUG_MSG(SUBSET, nullptr, "serialize %d byte glyph, width %d pad %d", dest_glyph.length, dest_glyph.length  + pad_length, pad_length);

    HBUINT8 pad;
    pad = 0;
    while (pad_length > 0)
    {
      c->embed(pad);
      pad_length--;
    }

    if (dest_glyph.length)
    {
      _fix_component_gids (plan, dest_glyph);
      if (plan->drop_hints)
      {
	_zero_instruction_length (dest_glyph);
	c->check_success (_remove_composite_instruction_flag (dest_glyph));
      }
    }

    return_trace (true);
  }

    void drop_hints (const OT::glyf::accelerator_t& glyf)
    {
      if (source_glyph.length == 0) return;

      unsigned int instruction_length = 0;
      if (!glyf.get_instruction_length (source_glyph, &instruction_length))
      {
	 DEBUG_MSG(SUBSET, nullptr, "Unable to read instruction length for new_gid %d", new_gid);
	return ;
      }

      const GlyphHeader& header = StructAtOffset<GlyphHeader> (&source_glyph, 0);
      int16_t num_contours = (int16_t) header.numberOfContours;
      DEBUG_MSG(SUBSET, nullptr, "new_gid %d (%d contours) drop %d instruction bytes from %d byte source glyph", new_gid, num_contours, instruction_length, source_glyph.length);
      if (num_contours < 0)
      {
	// composite, just chop instructions off the end
	dest_start = hb_bytes_t (&source_glyph, source_glyph.length - instruction_length);
      }
      else
      {
	// simple glyph
	dest_start = hb_bytes_t (&source_glyph, GlyphHeader::static_size + 2 * header.numberOfContours + 2);
	dest_end = hb_bytes_t (&source_glyph + dest_start.length + instruction_length,
			       source_glyph.length - dest_start.length - instruction_length);
DEBUG_MSG(SUBSET, nullptr, "source_len %d start len %d instruction_len %d end len %d", source_glyph.length, dest_start.length, instruction_length, dest_end.length);
      }
    }

    unsigned int length () const
    {
      return dest_start.length + dest_end.length;
    }

    // pad to 2 to ensure 2-byte loca will be ok
    unsigned int padding () const
    {
      return length () % 2;
    }

    unsigned int padded_size () const
    {
      return length () + padding ();
    }
  };

  protected:
  UnsizedArrayOf<HBUINT8>	dataZ;		/* Glyphs data. */
  public:
  DEFINE_SIZE_MIN (0); /* In reality, this is UNBOUNDED() type; but since we always
			* check the size externally, allow Null() object of it by
			* defining it _MIN instead. */
};

struct glyf_accelerator_t : glyf::accelerator_t {};

} /* namespace OT */


#endif /* HB_OT_GLYF_TABLE_HH */<|MERGE_RESOLUTION|>--- conflicted
+++ resolved
@@ -21,12 +21,8 @@
  * ON AN "AS IS" BASIS, AND THE COPYRIGHT HOLDER HAS NO OBLIGATION TO
  * PROVIDE MAINTENANCE, SUPPORT, UPDATES, ENHANCEMENTS, OR MODIFICATIONS.
  *
-<<<<<<< HEAD
- * Google Author(s): Behdad Esfahbod
+* Google Author(s): Behdad Esfahbod, Garret Rieger, Roderick Sheeter
  * Adobe Author(s): Michiharu Ariza
-=======
- * Google Author(s): Behdad Esfahbod, Garret Rieger, Roderick Sheeter
->>>>>>> 4b1b0bf2
  */
 
 #ifndef HB_OT_GLYF_TABLE_HH
@@ -34,12 +30,8 @@
 
 #include "hb-open-type.hh"
 #include "hb-ot-head-table.hh"
-<<<<<<< HEAD
 #include "hb-ot-hmtx-table.hh"
 #include "hb-ot-var-gvar-table.hh"
-#include "hb-subset-glyf.hh"
-=======
->>>>>>> 4b1b0bf2
 
 #include <float.h>
 
@@ -329,7 +321,6 @@
       return size;
     }
 
-<<<<<<< HEAD
     bool is_anchored () const { return (flags & ARGS_ARE_XY_VALUES) == 0; }
     void get_anchor_points (unsigned int &point1, unsigned int &point2) const
     {
@@ -415,9 +406,7 @@
     }
 
     public:
-=======
     // TODO rewrite using new iterator framework if possible
->>>>>>> 4b1b0bf2
     struct Iterator
     {
       const char *glyph_start;
@@ -487,15 +476,11 @@
       loca_table = hb_sanitize_context_t ().reference_table<loca> (face);
       glyf_table = hb_sanitize_context_t ().reference_table<glyf> (face);
 
-<<<<<<< HEAD
-      num_glyphs = MAX (1u, loca_table.get_length () / (short_offset ? 2 : 4)) - 1;
+      num_glyphs = hb_max (1u, loca_table.get_length () / (short_offset ? 2 : 4)) - 1;
 
       gvar_accel.init (face);
       hmtx_accel.init (face);
       vmtx_accel.init (face);
-=======
-      num_glyphs = hb_max (1u, loca_table.get_length () / (short_offset ? 2 : 4)) - 1;
->>>>>>> 4b1b0bf2
     }
 
     void fini ()
@@ -1050,19 +1035,12 @@
 
       const GlyphHeader &glyph_header = StructAtOffset<GlyphHeader> (glyf_table, start_offset);
 
-<<<<<<< HEAD
       /* Undocumented rasterizer behavior: shift glyph to the left by (lsb - xMin), i.e., xMin = lsb */
-      /* extents->x_bearing = MIN (glyph_header.xMin, glyph_header.xMax); */
+      /* extents->x_bearing = hb_min (glyph_header.xMin, glyph_header.xMax); */
       extents->x_bearing = hmtx_accel.get_side_bearing (glyph);
-      extents->y_bearing = MAX (glyph_header.yMin, glyph_header.yMax);
-      extents->width     = MAX (glyph_header.xMin, glyph_header.xMax) - MIN (glyph_header.xMin, glyph_header.xMax);
-      extents->height    = MIN (glyph_header.yMin, glyph_header.yMax) - extents->y_bearing;
-=======
-      extents->x_bearing = hb_min (glyph_header.xMin, glyph_header.xMax);
       extents->y_bearing = hb_max (glyph_header.yMin, glyph_header.yMax);
-      extents->width     = hb_max (glyph_header.xMin, glyph_header.xMax) - extents->x_bearing;
+      extents->width     = hb_max (glyph_header.xMin, glyph_header.xMax) - hb_min (glyph_header.xMin, glyph_header.xMax);
       extents->height    = hb_min (glyph_header.yMin, glyph_header.yMax) - extents->y_bearing;
->>>>>>> 4b1b0bf2
 
       return true;
     }
