/*
 * Copyright © 2009  Red Hat, Inc.
 * Copyright © 2009  Keith Stribley
 * Copyright © 2015  Google, Inc.
 *
 *  This is part of HarfBuzz, a text shaping library.
 *
 * Permission is hereby granted, without written agreement and without
 * license or royalty fees, to use, copy, modify, and distribute this
 * software and its documentation for any purpose, provided that the
 * above copyright notice and the following two paragraphs appear in
 * all copies of this software.
 *
 * IN NO EVENT SHALL THE COPYRIGHT HOLDER BE LIABLE TO ANY PARTY FOR
 * DIRECT, INDIRECT, SPECIAL, INCIDENTAL, OR CONSEQUENTIAL DAMAGES
 * ARISING OUT OF THE USE OF THIS SOFTWARE AND ITS DOCUMENTATION, EVEN
 * IF THE COPYRIGHT HOLDER HAS BEEN ADVISED OF THE POSSIBILITY OF SUCH
 * DAMAGE.
 *
 * THE COPYRIGHT HOLDER SPECIFICALLY DISCLAIMS ANY WARRANTIES, INCLUDING,
 * BUT NOT LIMITED TO, THE IMPLIED WARRANTIES OF MERCHANTABILITY AND
 * FITNESS FOR A PARTICULAR PURPOSE.  THE SOFTWARE PROVIDED HEREUNDER IS
 * ON AN "AS IS" BASIS, AND THE COPYRIGHT HOLDER HAS NO OBLIGATION TO
 * PROVIDE MAINTENANCE, SUPPORT, UPDATES, ENHANCEMENTS, OR MODIFICATIONS.
 *
 * Red Hat Author(s): Behdad Esfahbod
 * Google Author(s): Behdad Esfahbod
 */

#include "hb.hh"

#ifdef HAVE_FREETYPE

#include "hb-ft.h"

#include "hb-font.hh"
#include "hb-machinery.hh"
#include "hb-cache.hh"

#include FT_ADVANCES_H
#include FT_MULTIPLE_MASTERS_H
#include FT_TRUETYPE_TABLES_H


/**
 * SECTION:hb-ft
 * @title: hb-ft
 * @short_description: FreeType integration
 * @include: hb-ft.h
 *
 * Functions for using HarfBuzz with the FreeType library.
 *
 * HarfBuzz supports using FreeType to provide face and
 * font data.
 *
 * <note>Note that FreeType is not thread-safe, therefore these
 * functions are not thread-safe either.</note>
 **/


/* TODO:
 *
 * In general, this file does a fine job of what it's supposed to do.
 * There are, however, things that need more work:
 *
 *   - FreeType works in 26.6 mode.  Clients can decide to use that mode, and everything
 *     would work fine.  However, we also abuse this API for performing in font-space,
 *     but don't pass the correct flags to FreeType.  We just abuse the no-hinting mode
 *     for that, such that no rounding etc happens.  As such, we don't set ppem, and
 *     pass NO_HINTING as load_flags.  Would be much better to use NO_SCALE, and scale
 *     ourselves.
 *
 *   - We don't handle / allow for emboldening / obliqueing.
 *
 *   - In the future, we should add constructors to create fonts in font space?
 */


struct hb_ft_font_t
{
  mutable hb_mutex_t lock;
  FT_Face ft_face;
  int load_flags;
  bool symbol; /* Whether selected cmap is symbol cmap. */
  bool unref; /* Whether to destroy ft_face when done. */

  mutable hb_atomic_int_t cached_x_scale;
  mutable hb_advance_cache_t advance_cache;
};

static hb_ft_font_t *
_hb_ft_font_create (FT_Face ft_face, bool symbol, bool unref)
{
  hb_ft_font_t *ft_font = (hb_ft_font_t *) calloc (1, sizeof (hb_ft_font_t));

  if (unlikely (!ft_font))
    return nullptr;

  ft_font->lock.init ();
  ft_font->ft_face = ft_face;
  ft_font->symbol = symbol;
  ft_font->unref = unref;

  ft_font->load_flags = FT_LOAD_DEFAULT | FT_LOAD_NO_HINTING;

  ft_font->cached_x_scale.set_relaxed (0);
  ft_font->advance_cache.init ();

  return ft_font;
}

static void
_hb_ft_face_destroy (void *data)
{
  FT_Done_Face ((FT_Face) data);
}

static void
_hb_ft_font_destroy (void *data)
{
  hb_ft_font_t *ft_font = (hb_ft_font_t *) data;

  ft_font->advance_cache.fini ();

  if (ft_font->unref)
    _hb_ft_face_destroy (ft_font->ft_face);

  ft_font->lock.fini ();

  free (ft_font);
}

/**
 * hb_ft_font_set_load_flags:
 * @font: #hb_font_t to work upon
 * @load_flags: The FreeType load flags to set
 *
 * Sets the FT_Load_Glyph load flags for the specified #hb_font_t.
 *
 * For more information, see 
 * https://www.freetype.org/freetype2/docs/reference/ft2-base_interface.html#ft_load_xxx
 *
 * Since: 1.0.5
 **/
void
hb_ft_font_set_load_flags (hb_font_t *font, int load_flags)
{
  if (hb_object_is_immutable (font))
    return;

  if (unlikely (font->destroy != (hb_destroy_func_t) _hb_ft_font_destroy))
    return;

  hb_ft_font_t *ft_font = (hb_ft_font_t *) font->user_data;

  ft_font->load_flags = load_flags;
}

/**
 * hb_ft_font_get_load_flags:
 * @font: #hb_font_t to work upon
 *
 * Fetches the FT_Load_Glyph load flags of the specified #hb_font_t.
 *
 * For more information, see 
 * https://www.freetype.org/freetype2/docs/reference/ft2-base_interface.html#ft_load_xxx
 *
 * Return value: FT_Load_Glyph flags found
 *
 * Since: 1.0.5
 **/
int
hb_ft_font_get_load_flags (hb_font_t *font)
{
  if (unlikely (font->destroy != (hb_destroy_func_t) _hb_ft_font_destroy))
    return 0;

  const hb_ft_font_t *ft_font = (const hb_ft_font_t *) font->user_data;

  return ft_font->load_flags;
}

/**
<<<<<<< HEAD
 * hb_ft_get_face:
 * @font: #hb_font_t to work upon
 *
 * Fetches the FT_Face associated with the specified #hb_font_t
 * font object.
 *
 * Return value: the FT_Face found
 *
 * Since: 1.0.5
=======
 * hb_ft_font_get_face:
 * @font:
 *
 *
 *
 * Return value:
 * Since: 0.9.2
>>>>>>> 19346524
 **/
FT_Face
hb_ft_font_get_face (hb_font_t *font)
{
  if (unlikely (font->destroy != (hb_destroy_func_t) _hb_ft_font_destroy))
    return nullptr;

  const hb_ft_font_t *ft_font = (const hb_ft_font_t *) font->user_data;

  return ft_font->ft_face;
}

/**
 * hb_ft_font_lock_face:
 * @font:
 *
 *
 *
 * Return value:
 * Since: 2.6.5
 **/
FT_Face
hb_ft_font_lock_face (hb_font_t *font)
{
  if (unlikely (font->destroy != (hb_destroy_func_t) _hb_ft_font_destroy))
    return nullptr;

  const hb_ft_font_t *ft_font = (const hb_ft_font_t *) font->user_data;

  ft_font->lock.lock ();

  return ft_font->ft_face;
}

/**
 * hb_ft_font_unlock_face:
 * @font:
 *
 *
 *
 * Return value:
 * Since: 2.6.5
 **/
void
hb_ft_font_unlock_face (hb_font_t *font)
{
  if (unlikely (font->destroy != (hb_destroy_func_t) _hb_ft_font_destroy))
    return;

  const hb_ft_font_t *ft_font = (const hb_ft_font_t *) font->user_data;

  ft_font->lock.unlock ();
}


static hb_bool_t
hb_ft_get_nominal_glyph (hb_font_t *font HB_UNUSED,
			 void *font_data,
			 hb_codepoint_t unicode,
			 hb_codepoint_t *glyph,
			 void *user_data HB_UNUSED)
{
  const hb_ft_font_t *ft_font = (const hb_ft_font_t *) font_data;
  hb_lock_t lock (ft_font->lock);
  unsigned int g = FT_Get_Char_Index (ft_font->ft_face, unicode);

  if (unlikely (!g))
  {
    if (unlikely (ft_font->symbol) && unicode <= 0x00FFu)
    {
      /* For symbol-encoded OpenType fonts, we duplicate the
       * U+F000..F0FF range at U+0000..U+00FF.  That's what
       * Windows seems to do, and that's hinted about at:
       * https://docs.microsoft.com/en-us/typography/opentype/spec/recom
       * under "Non-Standard (Symbol) Fonts". */
      g = FT_Get_Char_Index (ft_font->ft_face, 0xF000u + unicode);
      if (!g)
	return false;
    }
    else
      return false;
  }

  *glyph = g;
  return true;
}

static unsigned int
hb_ft_get_nominal_glyphs (hb_font_t *font HB_UNUSED,
			  void *font_data,
			  unsigned int count,
			  const hb_codepoint_t *first_unicode,
			  unsigned int unicode_stride,
			  hb_codepoint_t *first_glyph,
			  unsigned int glyph_stride,
			  void *user_data HB_UNUSED)
{
  const hb_ft_font_t *ft_font = (const hb_ft_font_t *) font_data;
  hb_lock_t lock (ft_font->lock);
  unsigned int done;
  for (done = 0;
       done < count && (*first_glyph = FT_Get_Char_Index (ft_font->ft_face, *first_unicode));
       done++)
  {
    first_unicode = &StructAtOffsetUnaligned<hb_codepoint_t> (first_unicode, unicode_stride);
    first_glyph = &StructAtOffsetUnaligned<hb_codepoint_t> (first_glyph, glyph_stride);
  }
  /* We don't need to do ft_font->symbol dance here, since HB calls the singular
   * nominal_glyph() for what we don't handle here. */
  return done;
}


static hb_bool_t
hb_ft_get_variation_glyph (hb_font_t *font HB_UNUSED,
			   void *font_data,
			   hb_codepoint_t unicode,
			   hb_codepoint_t variation_selector,
			   hb_codepoint_t *glyph,
			   void *user_data HB_UNUSED)
{
  const hb_ft_font_t *ft_font = (const hb_ft_font_t *) font_data;
  hb_lock_t lock (ft_font->lock);
  unsigned int g = FT_Face_GetCharVariantIndex (ft_font->ft_face, unicode, variation_selector);

  if (unlikely (!g))
    return false;

  *glyph = g;
  return true;
}

static void
hb_ft_get_glyph_h_advances (hb_font_t* font, void* font_data,
			    unsigned count,
			    const hb_codepoint_t *first_glyph,
			    unsigned glyph_stride,
			    hb_position_t *first_advance,
			    unsigned advance_stride,
			    void *user_data HB_UNUSED)
{
  const hb_ft_font_t *ft_font = (const hb_ft_font_t *) font_data;
  hb_lock_t lock (ft_font->lock);
  FT_Face ft_face = ft_font->ft_face;
  int load_flags = ft_font->load_flags;
  int mult = font->x_scale < 0 ? -1 : +1;

  if (font->x_scale != ft_font->cached_x_scale.get ())
  {
    ft_font->advance_cache.clear ();
    ft_font->cached_x_scale.set (font->x_scale);
  }

  for (unsigned int i = 0; i < count; i++)
  {
    FT_Fixed v = 0;
    hb_codepoint_t glyph = *first_glyph;

    unsigned int cv;
    if (ft_font->advance_cache.get (glyph, &cv))
      v = cv;
    else
    {
      FT_Get_Advance (ft_face, glyph, load_flags, &v);
      ft_font->advance_cache.set (glyph, v);
    }

    *first_advance = (v * mult + (1<<9)) >> 10;
    first_glyph = &StructAtOffsetUnaligned<hb_codepoint_t> (first_glyph, glyph_stride);
    first_advance = &StructAtOffsetUnaligned<hb_position_t> (first_advance, advance_stride);
  }
}

static hb_position_t
hb_ft_get_glyph_v_advance (hb_font_t *font,
			   void *font_data,
			   hb_codepoint_t glyph,
			   void *user_data HB_UNUSED)
{
  const hb_ft_font_t *ft_font = (const hb_ft_font_t *) font_data;
  hb_lock_t lock (ft_font->lock);
  FT_Fixed v;

  if (unlikely (FT_Get_Advance (ft_font->ft_face, glyph, ft_font->load_flags | FT_LOAD_VERTICAL_LAYOUT, &v)))
    return 0;

  if (font->y_scale < 0)
    v = -v;

  /* Note: FreeType's vertical metrics grows downward while other FreeType coordinates
   * have a Y growing upward.  Hence the extra negation. */
  return (-v + (1<<9)) >> 10;
}

static hb_bool_t
hb_ft_get_glyph_v_origin (hb_font_t *font,
			  void *font_data,
			  hb_codepoint_t glyph,
			  hb_position_t *x,
			  hb_position_t *y,
			  void *user_data HB_UNUSED)
{
  const hb_ft_font_t *ft_font = (const hb_ft_font_t *) font_data;
  hb_lock_t lock (ft_font->lock);
  FT_Face ft_face = ft_font->ft_face;

  if (unlikely (FT_Load_Glyph (ft_face, glyph, ft_font->load_flags)))
    return false;

  /* Note: FreeType's vertical metrics grows downward while other FreeType coordinates
   * have a Y growing upward.  Hence the extra negation. */
  *x = ft_face->glyph->metrics.horiBearingX -   ft_face->glyph->metrics.vertBearingX;
  *y = ft_face->glyph->metrics.horiBearingY - (-ft_face->glyph->metrics.vertBearingY);

  if (font->x_scale < 0)
    *x = -*x;
  if (font->y_scale < 0)
    *y = -*y;

  return true;
}

#ifndef HB_NO_OT_SHAPE_FALLBACK
static hb_position_t
hb_ft_get_glyph_h_kerning (hb_font_t *font,
			   void *font_data,
			   hb_codepoint_t left_glyph,
			   hb_codepoint_t right_glyph,
			   void *user_data HB_UNUSED)
{
  const hb_ft_font_t *ft_font = (const hb_ft_font_t *) font_data;
  FT_Vector kerningv;

  FT_Kerning_Mode mode = font->x_ppem ? FT_KERNING_DEFAULT : FT_KERNING_UNFITTED;
  if (FT_Get_Kerning (ft_font->ft_face, left_glyph, right_glyph, mode, &kerningv))
    return 0;

  return kerningv.x;
}
#endif

static hb_bool_t
hb_ft_get_glyph_extents (hb_font_t *font,
			 void *font_data,
			 hb_codepoint_t glyph,
			 hb_glyph_extents_t *extents,
			 void *user_data HB_UNUSED)
{
  const hb_ft_font_t *ft_font = (const hb_ft_font_t *) font_data;
  hb_lock_t lock (ft_font->lock);
  FT_Face ft_face = ft_font->ft_face;

  if (unlikely (FT_Load_Glyph (ft_face, glyph, ft_font->load_flags)))
    return false;

  extents->x_bearing = ft_face->glyph->metrics.horiBearingX;
  extents->y_bearing = ft_face->glyph->metrics.horiBearingY;
  extents->width = ft_face->glyph->metrics.width;
  extents->height = -ft_face->glyph->metrics.height;
  if (font->x_scale < 0)
  {
    extents->x_bearing = -extents->x_bearing;
    extents->width = -extents->width;
  }
  if (font->y_scale < 0)
  {
    extents->y_bearing = -extents->y_bearing;
    extents->height = -extents->height;
  }
  return true;
}

static hb_bool_t
hb_ft_get_glyph_contour_point (hb_font_t *font HB_UNUSED,
			       void *font_data,
			       hb_codepoint_t glyph,
			       unsigned int point_index,
			       hb_position_t *x,
			       hb_position_t *y,
			       void *user_data HB_UNUSED)
{
  const hb_ft_font_t *ft_font = (const hb_ft_font_t *) font_data;
  hb_lock_t lock (ft_font->lock);
  FT_Face ft_face = ft_font->ft_face;

  if (unlikely (FT_Load_Glyph (ft_face, glyph, ft_font->load_flags)))
      return false;

  if (unlikely (ft_face->glyph->format != FT_GLYPH_FORMAT_OUTLINE))
      return false;

  if (unlikely (point_index >= (unsigned int) ft_face->glyph->outline.n_points))
      return false;

  *x = ft_face->glyph->outline.points[point_index].x;
  *y = ft_face->glyph->outline.points[point_index].y;

  return true;
}

static hb_bool_t
hb_ft_get_glyph_name (hb_font_t *font HB_UNUSED,
		      void *font_data,
		      hb_codepoint_t glyph,
		      char *name, unsigned int size,
		      void *user_data HB_UNUSED)
{
  const hb_ft_font_t *ft_font = (const hb_ft_font_t *) font_data;
  hb_lock_t lock (ft_font->lock);
  FT_Face ft_face = ft_font->ft_face;

  hb_bool_t ret = !FT_Get_Glyph_Name (ft_face, glyph, name, size);
  if (ret && (size && !*name))
    ret = false;

  return ret;
}

static hb_bool_t
hb_ft_get_glyph_from_name (hb_font_t *font HB_UNUSED,
			   void *font_data,
			   const char *name, int len, /* -1 means nul-terminated */
			   hb_codepoint_t *glyph,
			   void *user_data HB_UNUSED)
{
  const hb_ft_font_t *ft_font = (const hb_ft_font_t *) font_data;
  hb_lock_t lock (ft_font->lock);
  FT_Face ft_face = ft_font->ft_face;

  if (len < 0)
    *glyph = FT_Get_Name_Index (ft_face, (FT_String *) name);
  else {
    /* Make a nul-terminated version. */
    char buf[128];
    len = hb_min (len, (int) sizeof (buf) - 1);
    strncpy (buf, name, len);
    buf[len] = '\0';
    *glyph = FT_Get_Name_Index (ft_face, buf);
  }

  if (*glyph == 0)
  {
    /* Check whether the given name was actually the name of glyph 0. */
    char buf[128];
    if (!FT_Get_Glyph_Name(ft_face, 0, buf, sizeof (buf)) &&
	len < 0 ? !strcmp (buf, name) : !strncmp (buf, name, len))
      return true;
  }

  return *glyph != 0;
}

static hb_bool_t
hb_ft_get_font_h_extents (hb_font_t *font HB_UNUSED,
			  void *font_data,
			  hb_font_extents_t *metrics,
			  void *user_data HB_UNUSED)
{
  const hb_ft_font_t *ft_font = (const hb_ft_font_t *) font_data;
  hb_lock_t lock (ft_font->lock);
  FT_Face ft_face = ft_font->ft_face;
  metrics->ascender = FT_MulFix(ft_face->ascender, ft_face->size->metrics.y_scale);
  metrics->descender = FT_MulFix(ft_face->descender, ft_face->size->metrics.y_scale);
  metrics->line_gap = FT_MulFix( ft_face->height, ft_face->size->metrics.y_scale ) - (metrics->ascender - metrics->descender);
  if (font->y_scale < 0)
  {
    metrics->ascender = -metrics->ascender;
    metrics->descender = -metrics->descender;
    metrics->line_gap = -metrics->line_gap;
  }
  return true;
}

#if HB_USE_ATEXIT
static void free_static_ft_funcs ();
#endif

static struct hb_ft_font_funcs_lazy_loader_t : hb_font_funcs_lazy_loader_t<hb_ft_font_funcs_lazy_loader_t>
{
  static hb_font_funcs_t *create ()
  {
    hb_font_funcs_t *funcs = hb_font_funcs_create ();

    hb_font_funcs_set_font_h_extents_func (funcs, hb_ft_get_font_h_extents, nullptr, nullptr);
    //hb_font_funcs_set_font_v_extents_func (funcs, hb_ft_get_font_v_extents, nullptr, nullptr);
    hb_font_funcs_set_nominal_glyph_func (funcs, hb_ft_get_nominal_glyph, nullptr, nullptr);
    hb_font_funcs_set_nominal_glyphs_func (funcs, hb_ft_get_nominal_glyphs, nullptr, nullptr);
    hb_font_funcs_set_variation_glyph_func (funcs, hb_ft_get_variation_glyph, nullptr, nullptr);
    hb_font_funcs_set_glyph_h_advances_func (funcs, hb_ft_get_glyph_h_advances, nullptr, nullptr);
    hb_font_funcs_set_glyph_v_advance_func (funcs, hb_ft_get_glyph_v_advance, nullptr, nullptr);
    //hb_font_funcs_set_glyph_h_origin_func (funcs, hb_ft_get_glyph_h_origin, nullptr, nullptr);
    hb_font_funcs_set_glyph_v_origin_func (funcs, hb_ft_get_glyph_v_origin, nullptr, nullptr);
#ifndef HB_NO_OT_SHAPE_FALLBACK
    hb_font_funcs_set_glyph_h_kerning_func (funcs, hb_ft_get_glyph_h_kerning, nullptr, nullptr);
#endif
    //hb_font_funcs_set_glyph_v_kerning_func (funcs, hb_ft_get_glyph_v_kerning, nullptr, nullptr);
    hb_font_funcs_set_glyph_extents_func (funcs, hb_ft_get_glyph_extents, nullptr, nullptr);
    hb_font_funcs_set_glyph_contour_point_func (funcs, hb_ft_get_glyph_contour_point, nullptr, nullptr);
    hb_font_funcs_set_glyph_name_func (funcs, hb_ft_get_glyph_name, nullptr, nullptr);
    hb_font_funcs_set_glyph_from_name_func (funcs, hb_ft_get_glyph_from_name, nullptr, nullptr);

    hb_font_funcs_make_immutable (funcs);

#if HB_USE_ATEXIT
    atexit (free_static_ft_funcs);
#endif

    return funcs;
  }
} static_ft_funcs;

#if HB_USE_ATEXIT
static
void free_static_ft_funcs ()
{
  static_ft_funcs.free_instance ();
}
#endif

static hb_font_funcs_t *
_hb_ft_get_font_funcs ()
{
  return static_ft_funcs.get_unconst ();
}

static void
_hb_ft_font_set_funcs (hb_font_t *font, FT_Face ft_face, bool unref)
{
  bool symbol = ft_face->charmap && ft_face->charmap->encoding == FT_ENCODING_MS_SYMBOL;

  hb_font_set_funcs (font,
		     _hb_ft_get_font_funcs (),
		     _hb_ft_font_create (ft_face, symbol, unref),
		     _hb_ft_font_destroy);
}


static hb_blob_t *
_hb_ft_reference_table (hb_face_t *face HB_UNUSED, hb_tag_t tag, void *user_data)
{
  FT_Face ft_face = (FT_Face) user_data;
  FT_Byte *buffer;
  FT_ULong  length = 0;
  FT_Error error;

  /* Note: FreeType like HarfBuzz uses the NONE tag for fetching the entire blob */

  error = FT_Load_Sfnt_Table (ft_face, tag, 0, nullptr, &length);
  if (error)
    return nullptr;

  buffer = (FT_Byte *) malloc (length);
  if (!buffer)
    return nullptr;

  error = FT_Load_Sfnt_Table (ft_face, tag, 0, buffer, &length);
  if (error)
  {
    free (buffer);
    return nullptr;
  }

  return hb_blob_create ((const char *) buffer, length,
			 HB_MEMORY_MODE_WRITABLE,
			 buffer, free);
}

/**
 * hb_ft_face_create:
 * @ft_face: (destroy destroy) (scope notified): FT_Face to work upon
 * @destroy: A callback to call when the face object is not needed anymore
 *
 * Creates an #hb_face_t face object from the specified FT_Face.
 *
 * This variant of the function does not provide any life-cycle management.
 *
 * Most client programs should use hb_ft_face_create_referenced()
 * (or, perhaps, hb_ft_face_create_cached()) instead. 
 *
 * If you know you have valid reasons not to use hb_ft_face_create_referenced(),
 * then it is the client program's responsibility to destroy @ft_face 
 * after the #hb_face_t face object has been destroyed.
 *
 * Return value: (transfer full): the new #hb_face_t face object
 *
 * Since: 0.9.2
 **/
hb_face_t *
hb_ft_face_create (FT_Face           ft_face,
		   hb_destroy_func_t destroy)
{
  hb_face_t *face;

  if (!ft_face->stream->read) {
    hb_blob_t *blob;

    blob = hb_blob_create ((const char *) ft_face->stream->base,
			   (unsigned int) ft_face->stream->size,
			   HB_MEMORY_MODE_READONLY,
			   ft_face, destroy);
    face = hb_face_create (blob, ft_face->face_index);
    hb_blob_destroy (blob);
  } else {
    face = hb_face_create_for_tables (_hb_ft_reference_table, ft_face, destroy);
  }

  hb_face_set_index (face, ft_face->face_index);
  hb_face_set_upem (face, ft_face->units_per_EM);

  return face;
}

/**
 * hb_ft_face_create_referenced:
 * @ft_face: FT_Face to work upon
 *
 * Creates an #hb_face_t face object from the specified FT_Face.
 *
 * This is the preferred variant of the hb_ft_face_create*
 * function family, because it calls FT_Reference_Face() on @ft_face,
 * ensuring that @ft_face remains alive as long as the resulting
 * #hb_face_t face object remains alive. Also calls FT_Done_Face()
 * when the #hb_face_t face object is destroyed.
 *
 * Use this version unless you know you have good reasons not to.
 *
 * Return value: (transfer full): the new #hb_face_t face object
 *
 * Since: 0.9.38
 **/
hb_face_t *
hb_ft_face_create_referenced (FT_Face ft_face)
{
  FT_Reference_Face (ft_face);
  return hb_ft_face_create (ft_face, _hb_ft_face_destroy);
}

static void
hb_ft_face_finalize (FT_Face ft_face)
{
  hb_face_destroy ((hb_face_t *) ft_face->generic.data);
}

/**
 * hb_ft_face_create_cached:
 * @ft_face: FT_Face to work upon
 *
 * Creates an #hb_face_t face object from the specified FT_Face.
 *
 * This variant of the function caches the newly created #hb_face_t
 * face object, using the @generic pointer of @ft_face. Subsequent function
 * calls that are passed the same @ft_face parameter will have the same
 * #hb_face_t returned to them, and that #hb_face_t will be correctly
 * reference counted.
 *
 * However, client programs are still responsible for destroying
 * @ft_face after the last #hb_face_t face object has been destroyed.
 *
 * Return value: (transfer full): the new #hb_face_t face object
 *
 * Since: 0.9.2
 **/
hb_face_t *
hb_ft_face_create_cached (FT_Face ft_face)
{
  if (unlikely (!ft_face->generic.data || ft_face->generic.finalizer != (FT_Generic_Finalizer) hb_ft_face_finalize))
  {
    if (ft_face->generic.finalizer)
      ft_face->generic.finalizer (ft_face);

    ft_face->generic.data = hb_ft_face_create (ft_face, nullptr);
    ft_face->generic.finalizer = (FT_Generic_Finalizer) hb_ft_face_finalize;
  }

  return hb_face_reference ((hb_face_t *) ft_face->generic.data);
}

/**
 * hb_ft_font_create:
 * @ft_face: (destroy destroy) (scope notified): FT_Face to work upon
 * @destroy: (optional): A callback to call when the font object is not needed anymore
 *
 * Creates an #hb_font_t font object from the specified FT_Face.
 *
 * <note>Note: You must set the face size on @ft_face before calling
 * hb_ft_font_create() on it. Otherwise, HarfBuzz will not pick up
 * the face size.</note>
 *
 * This variant of the function does not provide any life-cycle management.
 *
 * Most client programs should use hb_ft_font_create_referenced()
 * instead. 
 *
 * If you know you have valid reasons not to use hb_ft_font_create_referenced(),
 * then it is the client program's responsibility to destroy @ft_face 
 * after the #hb_font_t font object has been destroyed.
 *
 * HarfBuzz will use the @destroy callback on the #hb_font_t font object 
 * if it is supplied when you use this function. However, even if @destroy
 * is provided, it is the client program's responsibility to destroy @ft_face,
 * and it is the client program's responsibility to ensure that @ft_face is
 * destroyed only after the #hb_font_t font object has been destroyed.
 *
 * Return value: (transfer full): the new #hb_font_t font object
 *
 * Since: 0.9.2
 **/
hb_font_t *
hb_ft_font_create (FT_Face           ft_face,
		   hb_destroy_func_t destroy)
{
  hb_font_t *font;
  hb_face_t *face;

  face = hb_ft_face_create (ft_face, destroy);
  font = hb_font_create (face);
  hb_face_destroy (face);
  _hb_ft_font_set_funcs (font, ft_face, false);
  hb_ft_font_changed (font);
  return font;
}

/**
 * hb_ft_font_has_changed:
 * @font: #hb_font_t to work upon
 *
 * Refreshes the state of @font when the underlying FT_Face has changed.
 * This function should be called after changing the size or
 * variation-axis settings on the FT_Face.
 *
 * Since: 1.0.5
 **/
void
hb_ft_font_changed (hb_font_t *font)
{
  if (font->destroy != (hb_destroy_func_t) _hb_ft_font_destroy)
    return;

  hb_ft_font_t *ft_font = (hb_ft_font_t *) font->user_data;
  FT_Face ft_face = ft_font->ft_face;

  hb_font_set_scale (font,
		     (int) (((uint64_t) ft_face->size->metrics.x_scale * (uint64_t) ft_face->units_per_EM + (1u<<15)) >> 16),
		     (int) (((uint64_t) ft_face->size->metrics.y_scale * (uint64_t) ft_face->units_per_EM + (1u<<15)) >> 16));
#if 0 /* hb-ft works in no-hinting model */
  hb_font_set_ppem (font,
		    ft_face->size->metrics.x_ppem,
		    ft_face->size->metrics.y_ppem);
#endif

#if defined(HAVE_FT_GET_VAR_BLEND_COORDINATES) && !defined(HB_NO_VAR)
  FT_MM_Var *mm_var = nullptr;
  if (!FT_Get_MM_Var (ft_face, &mm_var))
  {
    FT_Fixed *ft_coords = (FT_Fixed *) calloc (mm_var->num_axis, sizeof (FT_Fixed));
    int *coords = (int *) calloc (mm_var->num_axis, sizeof (int));
    if (coords && ft_coords)
    {
      if (!FT_Get_Var_Blend_Coordinates (ft_face, mm_var->num_axis, ft_coords))
      {
	bool nonzero = false;

	for (unsigned int i = 0; i < mm_var->num_axis; ++i)
	 {
	  coords[i] = ft_coords[i] >>= 2;
	  nonzero = nonzero || coords[i];
	 }

	if (nonzero)
	  hb_font_set_var_coords_normalized (font, coords, mm_var->num_axis);
	else
	  hb_font_set_var_coords_normalized (font, nullptr, 0);
      }
    }
    free (coords);
    free (ft_coords);
#ifdef HAVE_FT_DONE_MM_VAR
    FT_Done_MM_Var (ft_face->glyph->library, mm_var);
#else
    free (mm_var);
#endif
  }
#endif
}

/**
 * hb_ft_font_create_referenced:
 * @ft_face: FT_Face to work upon
 *
 * Creates an #hb_font_t font object from the specified FT_Face.
 *
 * <note>Note: You must set the face size on @ft_face before calling
 * hb_ft_font_create_references() on it. Otherwise, HarfBuzz will not pick up
 * the face size.</note>
 *
 * This is the preferred variant of the hb_ft_font_create*
 * function family, because it calls FT_Reference_Face() on @ft_face,
 * ensuring that @ft_face remains alive as long as the resulting
 * #hb_font_t font object remains alive.
 *
 * Use this version unless you know you have good reasons not to.
 *
 * Return value: (transfer full): the new #hb_font_t font object
 *
 * Since: 0.9.38
 **/
hb_font_t *
hb_ft_font_create_referenced (FT_Face ft_face)
{
  FT_Reference_Face (ft_face);
  return hb_ft_font_create (ft_face, _hb_ft_face_destroy);
}

#if HB_USE_ATEXIT
static void free_static_ft_library ();
#endif

static struct hb_ft_library_lazy_loader_t : hb_lazy_loader_t<hb_remove_pointer<FT_Library>,
							     hb_ft_library_lazy_loader_t>
{
  static FT_Library create ()
  {
    FT_Library l;
    if (FT_Init_FreeType (&l))
      return nullptr;

#if HB_USE_ATEXIT
    atexit (free_static_ft_library);
#endif

    return l;
  }
  static void destroy (FT_Library l)
  {
    FT_Done_FreeType (l);
  }
  static FT_Library get_null ()
  {
    return nullptr;
  }
} static_ft_library;

#if HB_USE_ATEXIT
static
void free_static_ft_library ()
{
  static_ft_library.free_instance ();
}
#endif

static FT_Library
get_ft_library ()
{
  return static_ft_library.get_unconst ();
}

static void
_release_blob (FT_Face ft_face)
{
  hb_blob_destroy ((hb_blob_t *) ft_face->generic.data);
}

/**
 * hb_ft_font_set_funcs:
 * @font: #hb_font_t to work upon
 *
 * Configures the font-functions structure of the specified
 * #hb_font_t font object to use FreeType font functions.
 *
 * In particular, you can use this function to configure an
 * existing #hb_face_t face object for use with FreeType font
 * functions even if that #hb_face_t face object was initially
 * created with hb_face_create(), and therefore was not
 * initially configured to use FreeType font functions.
 *
 * An #hb_face_t face object created with hb_ft_face_create()
 * is preconfigured for FreeType font functions and does not
 * require this function to be used.
 *
 * <note>Note: Internally, this function creates an FT_Face.
* </note>
 *
 * Since: 1.0.5
 **/
void
hb_ft_font_set_funcs (hb_font_t *font)
{
  hb_blob_t *blob = hb_face_reference_blob (font->face);
  unsigned int blob_length;
  const char *blob_data = hb_blob_get_data (blob, &blob_length);
  if (unlikely (!blob_length))
    DEBUG_MSG (FT, font, "Font face has empty blob");

  FT_Face ft_face = nullptr;
  FT_Error err = FT_New_Memory_Face (get_ft_library (),
				     (const FT_Byte *) blob_data,
				     blob_length,
				     hb_face_get_index (font->face),
				     &ft_face);

  if (unlikely (err)) {
    hb_blob_destroy (blob);
    DEBUG_MSG (FT, font, "Font face FT_New_Memory_Face() failed");
    return;
  }

  if (FT_Select_Charmap (ft_face, FT_ENCODING_MS_SYMBOL))
    FT_Select_Charmap (ft_face, FT_ENCODING_UNICODE);

  FT_Set_Char_Size (ft_face,
		    abs (font->x_scale), abs (font->y_scale),
		    0, 0);
#if 0
		    font->x_ppem * 72 * 64 / font->x_scale,
		    font->y_ppem * 72 * 64 / font->y_scale);
#endif
  if (font->x_scale < 0 || font->y_scale < 0)
  {
    FT_Matrix matrix = { font->x_scale < 0 ? -1 : +1, 0,
			  0, font->y_scale < 0 ? -1 : +1};
    FT_Set_Transform (ft_face, &matrix, nullptr);
  }

#if defined(HAVE_FT_GET_VAR_BLEND_COORDINATES) && !defined(HB_NO_VAR)
  unsigned int num_coords;
  const int *coords = hb_font_get_var_coords_normalized (font, &num_coords);
  if (num_coords)
  {
    FT_Fixed *ft_coords = (FT_Fixed *) calloc (num_coords, sizeof (FT_Fixed));
    if (ft_coords)
    {
      for (unsigned int i = 0; i < num_coords; i++)
	ft_coords[i] = coords[i] * 4;
      FT_Set_Var_Blend_Coordinates (ft_face, num_coords, ft_coords);
      free (ft_coords);
    }
  }
#endif

  ft_face->generic.data = blob;
  ft_face->generic.finalizer = (FT_Generic_Finalizer) _release_blob;

  _hb_ft_font_set_funcs (font, ft_face, true);
  hb_ft_font_set_load_flags (font, FT_LOAD_DEFAULT | FT_LOAD_NO_HINTING);
}


#endif<|MERGE_RESOLUTION|>--- conflicted
+++ resolved
@@ -181,7 +181,6 @@
 }
 
 /**
-<<<<<<< HEAD
  * hb_ft_get_face:
  * @font: #hb_font_t to work upon
  *
@@ -190,16 +189,7 @@
  *
  * Return value: the FT_Face found
  *
- * Since: 1.0.5
-=======
- * hb_ft_font_get_face:
- * @font:
- *
- *
- *
- * Return value:
  * Since: 0.9.2
->>>>>>> 19346524
  **/
 FT_Face
 hb_ft_font_get_face (hb_font_t *font)
