
#line 1 "hb-ot-shaper-khmer-machine.rl"
/*
 * Copyright © 2011,2012  Google, Inc.
 *
 *  This is part of HarfBuzz, a text shaping library.
 *
 * Permission is hereby granted, without written agreement and without
 * license or royalty fees, to use, copy, modify, and distribute this
 * software and its documentation for any purpose, provided that the
 * above copyright notice and the following two paragraphs appear in
 * all copies of this software.
 *
 * IN NO EVENT SHALL THE COPYRIGHT HOLDER BE LIABLE TO ANY PARTY FOR
 * DIRECT, INDIRECT, SPECIAL, INCIDENTAL, OR CONSEQUENTIAL DAMAGES
 * ARISING OUT OF THE USE OF THIS SOFTWARE AND ITS DOCUMENTATION, EVEN
 * IF THE COPYRIGHT HOLDER HAS BEEN ADVISED OF THE POSSIBILITY OF SUCH
 * DAMAGE.
 *
 * THE COPYRIGHT HOLDER SPECIFICALLY DISCLAIMS ANY WARRANTIES, INCLUDING,
 * BUT NOT LIMITED TO, THE IMPLIED WARRANTIES OF MERCHANTABILITY AND
 * FITNESS FOR A PARTICULAR PURPOSE.  THE SOFTWARE PROVIDED HEREUNDER IS
 * ON AN "AS IS" BASIS, AND THE COPYRIGHT HOLDER HAS NO OBLIGATION TO
 * PROVIDE MAINTENANCE, SUPPORT, UPDATES, ENHANCEMENTS, OR MODIFICATIONS.
 *
 * Google Author(s): Behdad Esfahbod
 */

#ifndef HB_OT_SHAPER_KHMER_MACHINE_HH
#define HB_OT_SHAPER_KHMER_MACHINE_HH

#include "hb.hh"

#include "hb-ot-layout.hh"
#include "hb-ot-shaper-indic.hh"

/* buffer var allocations */
#define khmer_category() indic_category() /* khmer_category_t */

using khmer_category_t = ot_category_t;

#define K_Cat(Cat) khmer_syllable_machine_ex_##Cat

enum khmer_syllable_type_t {
  khmer_consonant_syllable,
  khmer_broken_cluster,
  khmer_non_khmer_cluster,
};


#line 52 "hb-ot-shaper-khmer-machine.hh"
#define khmer_syllable_machine_ex_C 1u
#define khmer_syllable_machine_ex_Coeng 24u
#define khmer_syllable_machine_ex_DOTTEDCIRCLE 11u
#define khmer_syllable_machine_ex_PLACEHOLDER 10u
#define khmer_syllable_machine_ex_Ra 15u
#define khmer_syllable_machine_ex_Robatic 25u
#define khmer_syllable_machine_ex_V 2u
#define khmer_syllable_machine_ex_VAbv 20u
#define khmer_syllable_machine_ex_VBlw 21u
#define khmer_syllable_machine_ex_VPre 22u
#define khmer_syllable_machine_ex_VPst 23u
#define khmer_syllable_machine_ex_Xgroup 26u
#define khmer_syllable_machine_ex_Ygroup 27u
#define khmer_syllable_machine_ex_ZWJ 6u
#define khmer_syllable_machine_ex_ZWNJ 5u


#line 70 "hb-ot-shaper-khmer-machine.hh"
static const unsigned char _khmer_syllable_machine_trans_keys[] = {
	5u, 26u, 5u, 26u, 5u, 26u, 5u, 26u, 5u, 26u, 1u, 15u, 5u, 26u, 5u, 26u, 
	5u, 26u, 5u, 26u, 5u, 26u, 5u, 26u, 5u, 26u, 5u, 26u, 1u, 15u, 5u, 26u, 
	5u, 26u, 5u, 26u, 5u, 26u, 5u, 26u, 1u, 27u, 5u, 27u, 5u, 27u, 5u, 27u, 
	5u, 27u, 27u, 27u, 5u, 27u, 5u, 27u, 5u, 27u, 1u, 15u, 5u, 26u, 5u, 27u, 
	5u, 27u, 5u, 27u, 27u, 27u, 5u, 27u, 5u, 27u, 1u, 15u, 5u, 27u, 5u, 27u, 
	0
};

static const char _khmer_syllable_machine_key_spans[] = {
	22, 22, 22, 22, 22, 15, 22, 22, 
	22, 22, 22, 22, 22, 22, 15, 22, 
	22, 22, 22, 22, 27, 23, 23, 23, 
	23, 1, 23, 23, 23, 15, 22, 23, 
	23, 23, 1, 23, 23, 15, 23, 23
};

static const short _khmer_syllable_machine_index_offsets[] = {
	0, 23, 46, 69, 92, 115, 131, 154, 
	177, 200, 223, 246, 269, 292, 315, 331, 
	354, 377, 400, 423, 446, 474, 498, 522, 
	546, 570, 572, 596, 620, 644, 660, 683, 
	707, 731, 755, 757, 781, 805, 821, 845
};

static const char _khmer_syllable_machine_indicies[] = {
	1, 1, 0, 0, 0, 0, 0, 0, 
	0, 0, 0, 0, 0, 0, 0, 2, 
	0, 0, 0, 0, 3, 4, 0, 1, 
	1, 0, 0, 0, 0, 0, 0, 0, 
	0, 0, 0, 0, 0, 0, 0, 0, 
	0, 0, 0, 0, 4, 0, 1, 1, 
	0, 0, 0, 0, 0, 0, 0, 0, 
	0, 0, 0, 0, 0, 2, 0, 0, 
	0, 0, 0, 4, 0, 5, 5, 0, 
	0, 0, 0, 0, 0, 0, 0, 0, 
	0, 0, 0, 0, 0, 0, 0, 0, 
	0, 0, 2, 0, 6, 6, 0, 0, 
	0, 0, 0, 0, 0, 0, 0, 0, 
	0, 0, 0, 0, 0, 0, 0, 0, 
	0, 7, 0, 8, 8, 0, 0, 0, 
	0, 0, 0, 0, 0, 0, 0, 0, 
	0, 8, 0, 9, 9, 0, 0, 0, 
	0, 0, 0, 0, 0, 0, 0, 0, 
	0, 0, 2, 0, 0, 0, 0, 0, 
	10, 0, 9, 9, 0, 0, 0, 0, 
	0, 0, 0, 0, 0, 0, 0, 0, 
	0, 0, 0, 0, 0, 0, 0, 10, 
	0, 11, 11, 0, 0, 0, 0, 0, 
	0, 0, 0, 0, 0, 0, 0, 0, 
	2, 0, 0, 0, 0, 0, 12, 0, 
	11, 11, 0, 0, 0, 0, 0, 0, 
	0, 0, 0, 0, 0, 0, 0, 0, 
	0, 0, 0, 0, 0, 12, 0, 14, 
	14, 13, 13, 13, 13, 13, 13, 13, 
	13, 13, 13, 13, 13, 13, 13, 13, 
	13, 13, 13, 13, 15, 13, 14, 14, 
	16, 16, 16, 16, 16, 16, 16, 16, 
	16, 16, 16, 16, 16, 17, 16, 16, 
	16, 16, 16, 15, 16, 18, 18, 16, 
	16, 16, 16, 16, 16, 16, 16, 16, 
	16, 16, 16, 16, 16, 16, 16, 16, 
	16, 16, 17, 16, 19, 19, 16, 16, 
	16, 16, 16, 16, 16, 16, 16, 16, 
	16, 16, 16, 16, 16, 16, 16, 16, 
	16, 20, 16, 21, 21, 16, 16, 16, 
	16, 16, 16, 16, 16, 16, 16, 16, 
	16, 21, 16, 22, 22, 16, 16, 16, 
	16, 16, 16, 16, 16, 16, 16, 16, 
	16, 16, 17, 16, 16, 16, 16, 16, 
	23, 16, 22, 22, 16, 16, 16, 16, 
	16, 16, 16, 16, 16, 16, 16, 16, 
	16, 16, 16, 16, 16, 16, 16, 23, 
	16, 24, 24, 16, 16, 16, 16, 16, 
	16, 16, 16, 16, 16, 16, 16, 16, 
	17, 16, 16, 16, 16, 16, 25, 16, 
	24, 24, 16, 16, 16, 16, 16, 16, 
	16, 16, 16, 16, 16, 16, 16, 16, 
	16, 16, 16, 16, 16, 25, 16, 14, 
	14, 16, 16, 16, 16, 16, 16, 16, 
	16, 16, 16, 16, 16, 16, 17, 16, 
	16, 16, 16, 26, 15, 16, 28, 28, 
	27, 27, 29, 29, 27, 27, 27, 3, 
	3, 27, 27, 27, 28, 27, 27, 27, 
	27, 17, 23, 25, 20, 30, 27, 15, 
	21, 27, 32, 32, 31, 31, 31, 31, 
	31, 31, 31, 31, 31, 31, 31, 31, 
	31, 2, 10, 12, 7, 33, 3, 4, 
	8, 31, 34, 34, 31, 31, 31, 31, 
	31, 31, 31, 31, 31, 31, 31, 31, 
	31, 2, 10, 12, 7, 35, 31, 4, 
	8, 31, 5, 5, 31, 31, 31, 31, 
	31, 31, 31, 31, 31, 31, 31, 31, 
	31, 31, 31, 31, 7, 35, 31, 2, 
	8, 31, 6, 6, 31, 31, 31, 31, 
	31, 31, 31, 31, 31, 31, 31, 31, 
	31, 31, 31, 31, 31, 35, 31, 7, 
	8, 31, 8, 31, 36, 36, 31, 31, 
	31, 31, 31, 31, 31, 31, 31, 31, 
	31, 31, 31, 2, 31, 31, 7, 35, 
	31, 10, 8, 31, 37, 37, 31, 31, 
	31, 31, 31, 31, 31, 31, 31, 31, 
	31, 31, 31, 2, 10, 31, 7, 35, 
	31, 12, 8, 31, 34, 34, 31, 31, 
	31, 31, 31, 31, 31, 31, 31, 31, 
	31, 31, 31, 2, 10, 12, 7, 33, 
	31, 4, 8, 31, 28, 28, 31, 31, 
	31, 31, 31, 31, 31, 31, 31, 31, 
	31, 31, 28, 31, 14, 14, 38, 38, 
	38, 38, 38, 38, 38, 38, 38, 38, 
	38, 38, 38, 17, 38, 38, 38, 38, 
	38, 15, 38, 40, 40, 39, 39, 39, 
	39, 39, 39, 39, 39, 39, 39, 39, 
	39, 39, 17, 23, 25, 20, 41, 39, 
	15, 21, 39, 18, 18, 39, 39, 39, 
	39, 39, 39, 39, 39, 39, 39, 39, 
	39, 39, 39, 39, 39, 20, 41, 39, 
	17, 21, 39, 19, 19, 39, 39, 39, 
	39, 39, 39, 39, 39, 39, 39, 39, 
	39, 39, 39, 39, 39, 39, 41, 39, 
	20, 21, 39, 21, 39, 42, 42, 39, 
	39, 39, 39, 39, 39, 39, 39, 39, 
	39, 39, 39, 39, 17, 39, 39, 20, 
	41, 39, 23, 21, 39, 43, 43, 39, 
	39, 39, 39, 39, 39, 39, 39, 39, 
	39, 39, 39, 39, 17, 23, 39, 20, 
	41, 39, 25, 21, 39, 44, 44, 39, 
	39, 39, 39, 39, 39, 39, 39, 39, 
	39, 39, 39, 44, 39, 45, 45, 39, 
	39, 39, 39, 39, 39, 39, 39, 39, 
	39, 39, 39, 39, 17, 23, 25, 20, 
	30, 26, 15, 21, 39, 40, 40, 39, 
	39, 39, 39, 39, 39, 39, 39, 39, 
	39, 39, 39, 39, 17, 23, 25, 20, 
	30, 39, 15, 21, 39, 0
};

static const char _khmer_syllable_machine_trans_targs[] = {
	20, 1, 23, 28, 22, 3, 4, 24, 
	25, 7, 26, 9, 27, 20, 10, 31, 
	20, 32, 12, 13, 33, 34, 16, 35, 
	18, 36, 39, 20, 21, 30, 37, 20, 
	0, 29, 2, 5, 6, 8, 20, 20, 
	11, 14, 15, 17, 38, 19
};

static const char _khmer_syllable_machine_trans_actions[] = {
	1, 0, 2, 2, 2, 0, 0, 2, 
	0, 0, 2, 0, 2, 3, 0, 4, 
	5, 2, 0, 0, 2, 0, 0, 2, 
	0, 2, 4, 8, 2, 9, 0, 10, 
	0, 0, 0, 0, 0, 0, 11, 12, 
	0, 0, 0, 0, 4, 0
};

static const char _khmer_syllable_machine_to_state_actions[] = {
	0, 0, 0, 0, 0, 0, 0, 0, 
	0, 0, 0, 0, 0, 0, 0, 0, 
	0, 0, 0, 0, 6, 0, 0, 0, 
	0, 0, 0, 0, 0, 0, 0, 0, 
	0, 0, 0, 0, 0, 0, 0, 0
};

static const char _khmer_syllable_machine_from_state_actions[] = {
	0, 0, 0, 0, 0, 0, 0, 0, 
	0, 0, 0, 0, 0, 0, 0, 0, 
	0, 0, 0, 0, 7, 0, 0, 0, 
	0, 0, 0, 0, 0, 0, 0, 0, 
	0, 0, 0, 0, 0, 0, 0, 0
};

static const unsigned char _khmer_syllable_machine_eof_trans[] = {
	1, 1, 1, 1, 1, 1, 1, 1, 
	1, 1, 14, 17, 17, 17, 17, 17, 
	17, 17, 17, 17, 0, 32, 32, 32, 
	32, 32, 32, 32, 32, 32, 39, 40, 
	40, 40, 40, 40, 40, 40, 40, 40
};

static const int khmer_syllable_machine_start = 20;
static const int khmer_syllable_machine_first_final = 20;
static const int khmer_syllable_machine_error = -1;

static const int khmer_syllable_machine_en_main = 20;


#line 53 "hb-ot-shaper-khmer-machine.rl"



#line 102 "hb-ot-shaper-khmer-machine.rl"


#define found_syllable(syllable_type) \
  HB_STMT_START { \
    if (0) fprintf (stderr, "syllable %d..%d %s\n", ts, te, #syllable_type); \
    for (unsigned int i = ts; i < te; i++) \
      info[i].syllable() = (syllable_serial << 4) | syllable_type; \
    syllable_serial++; \
    if (unlikely (syllable_serial == 16)) syllable_serial = 1; \
  } HB_STMT_END

static void
find_syllables_khmer (hb_buffer_t *buffer)
{
  unsigned int p, pe, eof, ts, te, act HB_UNUSED;
  int cs;
  hb_glyph_info_t *info = buffer->info;
  
#line 280 "hb-ot-shaper-khmer-machine.hh"
	{
	cs = khmer_syllable_machine_start;
	ts = 0;
	te = 0;
	act = 0;
	}

#line 122 "hb-ot-shaper-khmer-machine.rl"


  p = 0;
  pe = eof = buffer->len;

  unsigned int syllable_serial = 1;
  
#line 296 "hb-ot-shaper-khmer-machine.hh"
	{
	int _slen;
	int _trans;
	const unsigned char *_keys;
	const char *_inds;
	if ( p == pe )
		goto _test_eof;
_resume:
	switch ( _khmer_syllable_machine_from_state_actions[cs] ) {
	case 7:
#line 1 "NONE"
	{ts = p;}
	break;
#line 310 "hb-ot-shaper-khmer-machine.hh"
	}

	_keys = _khmer_syllable_machine_trans_keys + (cs<<1);
	_inds = _khmer_syllable_machine_indicies + _khmer_syllable_machine_index_offsets[cs];

	_slen = _khmer_syllable_machine_key_spans[cs];
	_trans = _inds[ _slen > 0 && _keys[0] <=( info[p].khmer_category()) &&
		( info[p].khmer_category()) <= _keys[1] ?
		( info[p].khmer_category()) - _keys[0] : _slen ];

_eof_trans:
	cs = _khmer_syllable_machine_trans_targs[_trans];

	if ( _khmer_syllable_machine_trans_actions[_trans] == 0 )
		goto _again;

	switch ( _khmer_syllable_machine_trans_actions[_trans] ) {
	case 2:
#line 1 "NONE"
	{te = p+1;}
	break;
	case 8:
#line 98 "hb-ot-shaper-khmer-machine.rl"
	{te = p+1;{ found_syllable (khmer_non_khmer_cluster); }}
	break;
	case 10:
#line 96 "hb-ot-shaper-khmer-machine.rl"
	{te = p;p--;{ found_syllable (khmer_consonant_syllable); }}
	break;
	case 12:
<<<<<<< HEAD
#line 97 "hb-ot-shaper-khmer-machine.rl"
	{te = p;p--;{ found_syllable (khmer_broken_cluster); }}
=======
#line 81 "hb-ot-shaper-khmer-machine.rl"
	{te = p;p--;{ found_syllable (khmer_broken_cluster); buffer->scratch_flags |= HB_BUFFER_SCRATCH_FLAG_HAS_BROKEN_SYLLABLE; }}
>>>>>>> 148283d0
	break;
	case 11:
#line 98 "hb-ot-shaper-khmer-machine.rl"
	{te = p;p--;{ found_syllable (khmer_non_khmer_cluster); }}
	break;
	case 1:
#line 96 "hb-ot-shaper-khmer-machine.rl"
	{{p = ((te))-1;}{ found_syllable (khmer_consonant_syllable); }}
	break;
	case 5:
<<<<<<< HEAD
#line 97 "hb-ot-shaper-khmer-machine.rl"
	{{p = ((te))-1;}{ found_syllable (khmer_broken_cluster); }}
=======
#line 81 "hb-ot-shaper-khmer-machine.rl"
	{{p = ((te))-1;}{ found_syllable (khmer_broken_cluster); buffer->scratch_flags |= HB_BUFFER_SCRATCH_FLAG_HAS_BROKEN_SYLLABLE; }}
>>>>>>> 148283d0
	break;
	case 3:
#line 1 "NONE"
	{	switch( act ) {
	case 2:
	{{p = ((te))-1;} found_syllable (khmer_broken_cluster); buffer->scratch_flags |= HB_BUFFER_SCRATCH_FLAG_HAS_BROKEN_SYLLABLE; }
	break;
	case 3:
	{{p = ((te))-1;} found_syllable (khmer_non_khmer_cluster); }
	break;
	}
	}
	break;
	case 4:
#line 1 "NONE"
	{te = p+1;}
#line 97 "hb-ot-shaper-khmer-machine.rl"
	{act = 2;}
	break;
	case 9:
#line 1 "NONE"
	{te = p+1;}
#line 98 "hb-ot-shaper-khmer-machine.rl"
	{act = 3;}
	break;
#line 380 "hb-ot-shaper-khmer-machine.hh"
	}

_again:
	switch ( _khmer_syllable_machine_to_state_actions[cs] ) {
	case 6:
#line 1 "NONE"
	{ts = 0;}
	break;
#line 389 "hb-ot-shaper-khmer-machine.hh"
	}

	if ( ++p != pe )
		goto _resume;
	_test_eof: {}
	if ( p == eof )
	{
	if ( _khmer_syllable_machine_eof_trans[cs] > 0 ) {
		_trans = _khmer_syllable_machine_eof_trans[cs] - 1;
		goto _eof_trans;
	}
	}

	}

#line 130 "hb-ot-shaper-khmer-machine.rl"

}

#undef found_syllable

#endif /* HB_OT_SHAPER_KHMER_MACHINE_HH */<|MERGE_RESOLUTION|>--- conflicted
+++ resolved
@@ -337,13 +337,8 @@
 	{te = p;p--;{ found_syllable (khmer_consonant_syllable); }}
 	break;
 	case 12:
-<<<<<<< HEAD
 #line 97 "hb-ot-shaper-khmer-machine.rl"
-	{te = p;p--;{ found_syllable (khmer_broken_cluster); }}
-=======
-#line 81 "hb-ot-shaper-khmer-machine.rl"
 	{te = p;p--;{ found_syllable (khmer_broken_cluster); buffer->scratch_flags |= HB_BUFFER_SCRATCH_FLAG_HAS_BROKEN_SYLLABLE; }}
->>>>>>> 148283d0
 	break;
 	case 11:
 #line 98 "hb-ot-shaper-khmer-machine.rl"
@@ -354,13 +349,8 @@
 	{{p = ((te))-1;}{ found_syllable (khmer_consonant_syllable); }}
 	break;
 	case 5:
-<<<<<<< HEAD
 #line 97 "hb-ot-shaper-khmer-machine.rl"
-	{{p = ((te))-1;}{ found_syllable (khmer_broken_cluster); }}
-=======
-#line 81 "hb-ot-shaper-khmer-machine.rl"
 	{{p = ((te))-1;}{ found_syllable (khmer_broken_cluster); buffer->scratch_flags |= HB_BUFFER_SCRATCH_FLAG_HAS_BROKEN_SYLLABLE; }}
->>>>>>> 148283d0
 	break;
 	case 3:
 #line 1 "NONE"
