version: 2

jobs:

  macos-10.12.6-aat-fonts:
    macos:
      xcode: "9.2.0"
    steps:
      - checkout
      - run: HOMEBREW_NO_AUTO_UPDATE=1 brew install wget autoconf automake libtool pkg-config ragel freetype glib cairo
      - run: ./autogen.sh --with-freetype --with-glib --with-gobject --with-cairo
      - run: make -j4
      - run: make check || .ci/fail.sh

  macos-10.13.6-aat-fonts:
    macos:
      xcode: "10.1.0"
    steps:
      - checkout
      - run: HOMEBREW_NO_AUTO_UPDATE=1 brew install wget autoconf automake libtool pkg-config ragel freetype glib cairo
      - run: ./autogen.sh --with-freetype --with-glib --with-gobject --with-cairo
      - run: make -j4
      - run: make check || .ci/fail.sh

  macos-10.14.3-aat-fonts:
<<<<<<< HEAD
    macos:
      xcode: "10.2.0"
    steps:
      - checkout
      - run: HOMEBREW_NO_AUTO_UPDATE=1 brew install wget autoconf automake libtool pkg-config ragel freetype glib cairo icu4c graphite2
      - run: export PKG_CONFIG_PATH="/usr/local/opt/icu4c/lib/pkgconfig" && ./autogen.sh --with-freetype --with-glib --with-gobject --with-cairo --with-icu --with-coretext --with-graphite2
      - run: make -j4
      - run: make check || .ci/fail.sh

  macos-notest-ios:
=======
>>>>>>> ce6093a9
    macos:
      xcode: "10.2.0"
    steps:
      - checkout
      - run: HOMEBREW_NO_AUTO_UPDATE=1 brew install wget autoconf automake libtool pkg-config ragel freetype glib cairo icu4c graphite2
      - run: export PKG_CONFIG_PATH="/usr/local/opt/icu4c/lib/pkgconfig" && ./autogen.sh --with-freetype --with-glib --with-gobject --with-cairo --with-icu --with-coretext --with-graphite2
      - run: make -j4
      - run: make check || .ci/fail.sh

  distcheck:
    docker:
      - image: ubuntu:17.10
    steps:
      - checkout
      - run: apt update && apt install -y ninja-build binutils libtool autoconf automake make cmake gcc g++ pkg-config ragel gtk-doc-tools libfontconfig1-dev libfreetype6-dev libglib2.0-dev libcairo2-dev libicu-dev libgraphite2-dev python python-pip
      - run: pip install fonttools
      - run: ./autogen.sh
      - run: make -j32
      - run: make distcheck || .ci/fail.sh
      - run: rm -rf harfbuzz-*
      - run: make distdir && cd harfbuzz-* && cmake -DHB_CHECK=ON -Bbuild -H. -GNinja && ninja -Cbuild && CTEST_OUTPUT_ON_FAILURE=1 ninja -Cbuild test && ninja -Cbuild install

  alpine-O3-NOMMAP:
    docker:
      - image: alpine
    steps:
      - checkout
      - run: apk update && apk add ragel make pkgconfig libtool autoconf automake gettext gcc g++ glib-dev freetype-dev cairo-dev python
      # C??FLAGS are not needed for a regular build
      - run: CFLAGS="-O3" CXXFLAGS="-O3 -DHB_NO_MMAP" ./autogen.sh
      - run: make -j32
      - run: make check || .ci/fail.sh

  archlinux-py3-all:
    docker:
      - image: archlinux/base
    steps:
      - checkout
      - run: pacman --noconfirm -Syu freetype2 cairo icu gettext gobject-introspection gcc gcc-libs glib2 graphite pkg-config ragel python python-pip make which base-devel
      - run: pip install flake8 fonttools
      - run: flake8 . --count --select=E901,E999,F821,F822,F823 --show-source --statistics
      # C??FLAGS are not needed for a regular build
      - run: ./autogen.sh --with-freetype --with-glib --with-gobject --with-cairo --with-icu --with-graphite2
      - run: make -j32 CPPFLAGS="-Werror"
      - run: make check CPPFLAGS="-Werror" || .ci/fail.sh

  ## Doesn't play well with CircleCI apparently
  #void-notest:
  #  docker:
  #    - image: voidlinux/voidlinux
  #  steps:
  #    - checkout
  #    - run: xbps-install -Suy freetype gettext gcc glib graphite pkg-config ragel libtool autoconf automake make
  #    - run: ./autogen.sh && make -j32 && make check

  clang-O3-O0:
    docker:
      - image: ubuntu:18.10
    steps:
      - checkout
      - run: apt update || true
      - run: apt install -y clang wget autoconf automake libtool pkg-config ragel libfreetype6-dev libfontconfig1-dev libglib2.0-dev libcairo2-dev libicu-dev libgraphite2-dev python python-pip
      - run: pip install fonttools
      - run: wget http://download.savannah.gnu.org/releases/freetype/freetype-2.9.tar.bz2 && tar xf freetype-2.9.tar.bz2 && cd freetype-2.9 && ./autogen.sh && ./configure && make -j32 && cd ..
      - run: CFLAGS="-O3" CXXFLAGS="-O3" CC=clang CXX=clang++ ./autogen.sh --with-freetype --with-fontconfig --with-glib --with-cairo --with-icu --with-graphite2
      - run: make -j32
      - run: LD_LIBRARY_PATH="$PWD/freetype-2.9/objs/.libs" make check || .ci/fail.sh
      - run: CFLAGS="-O0" CXXFLAGS="-O0" CC=clang CXX=clang++ ./autogen.sh --with-freetype --with-fontconfig --with-glib --with-cairo --with-icu --with-graphite2
      - run: make -j32
      - run: LD_LIBRARY_PATH="$PWD/freetype-2.9/objs/.libs" make check || .ci/fail.sh

  gcc-valgrind:
    docker:
      - image: ubuntu:18.10
    steps:
      - checkout
      - run: apt update || true
      - run: apt install -y gcc binutils libtool autoconf automake make pkg-config gtk-doc-tools ragel libfreetype6-dev libfontconfig1-dev libglib2.0-dev libcairo2-dev libicu-dev libgraphite2-dev python python-pip valgrind
      - run: pip install fonttools
      - run: ./autogen.sh --with-freetype --with-glib --with-cairo --with-icu --with-graphite2 --with-fontconfig
      - run: make -j32
      # run-shape-fuzzer-tests.py automatically runs valgrind if see available
      # but test/api runs it by request, we probably should normalize the approaches
      - run: RUN_VALGRIND=1 make check && make -Ctest/api check-valgrind || .ci/fail.sh
      # informational for now
      - run: make -Ctest/api check-symbols || true

  clang-everything:
    docker:
      - image: ubuntu:18.10
    steps:
      - checkout
      - run: apt update || true; apt install -y wget gnupg
      - run: wget -O - https://apt.llvm.org/llvm-snapshot.gpg.key | apt-key add -
      - run: echo "deb http://apt.llvm.org/cosmic/ llvm-toolchain-cosmic main" > /etc/apt/sources.list.d/llvmdev.list
      - run: echo "deb-src http://apt.llvm.org/cosmic/ llvm-toolchain-cosmic main" > /etc/apt/sources.list.d/llvmdevsrc.list
      - run: apt update || true
      - run: apt install -y clang lld binutils libtool autoconf automake make pkg-config gtk-doc-tools ragel libfreetype6-dev libfontconfig1-dev libglib2.0-dev libcairo2-dev libicu-dev libgraphite2-dev python python-pip
      - run: pip install fonttools
      - run: CFLAGS="-Weverything -Wno-reserved-id-macro -Wno-conversion -Wno-padded -Wno-sign-conversion -Wno-cast-qual -Wno-documentation -Wno-documentation-unknown-command" CXXFLAGS="-Weverything -Wno-old-style-cast -Wno-documentation -Wno-documentation-unknown-command -Wno-c++98-compat -Wno-cast-qual -Wno-c++98-compat-pedantic -Wno-sign-conversion -Wno-padded -Wno-shorten-64-to-32 -Wno-reserved-id-macro -Wno-float-conversion -Wno-format-pedantic -Wno-shadow -Wno-conversion -Wno-zero-as-null-pointer-constant -Wno-missing-field-initializers -Wno-used-but-marked-unused -Wno-unused-macros -Wno-comma -Wno-float-equal -Wno-disabled-macro-expansion -Wno-weak-vtables -Wno-unused-parameter -Wno-covered-switch-default -Wno-unreachable-code -Wno-unused-template" CC=clang CXX=clang++ ./autogen.sh --with-freetype --with-glib --with-cairo --with-icu --with-graphite2 --with-fontconfig
      - run: make -j32 CPPFLAGS="-Werror"
      - run: make check CPPFLAGS="-Werror" || .ci/fail.sh

  clang-asan:
    docker:
      - image: ubuntu:18.10
    steps:
      - checkout
      - run: apt update || true; apt install -y wget gnupg
      - run: wget -O - https://apt.llvm.org/llvm-snapshot.gpg.key | apt-key add -
      - run: echo "deb http://apt.llvm.org/cosmic/ llvm-toolchain-cosmic main" > /etc/apt/sources.list.d/llvmdev.list
      - run: echo "deb-src http://apt.llvm.org/cosmic/ llvm-toolchain-cosmic main" > /etc/apt/sources.list.d/llvmdevsrc.list
      - run: apt update || true
      - run: apt install -y clang lld binutils libtool autoconf automake make pkg-config gtk-doc-tools ragel libfreetype6-dev libglib2.0-dev libcairo2-dev libicu-dev libgraphite2-dev python python-pip
      - run: pip install fonttools
      - run: CPPFLAGS="-fsanitize=address" LDFLAGS="-fsanitize=address -O1 -g -fno-omit-frame-pointer" CFLAGS="-fsanitize=address -O1 -g -fno-omit-frame-pointer" CXXFLAGS="-fsanitize=address -O1 -g -fno-omit-frame-pointer" LD=ld.lld CC=clang CXX=clang++ ./autogen.sh --with-freetype --with-glib --with-cairo --with-icu --with-graphite2
      - run: make -j32
      - run: make check || .ci/fail.sh | asan_symbolize | c++filt

  clang-msan:
    docker:
      - image: ubuntu:18.10
    steps:
      - checkout
      - run: apt update || true; apt install -y wget gnupg
      - run: wget -O - https://apt.llvm.org/llvm-snapshot.gpg.key | apt-key add -
      - run: echo "deb http://apt.llvm.org/cosmic/ llvm-toolchain-cosmic main" > /etc/apt/sources.list.d/llvmdev.list
      - run: echo "deb-src http://apt.llvm.org/cosmic/ llvm-toolchain-cosmic main" > /etc/apt/sources.list.d/llvmdevsrc.list
      - run: apt update || true
      - run: apt install -y clang lld binutils libtool autoconf automake gtk-doc-tools gettext make pkg-config ragel libcairo2-dev libicu-dev libmount-dev libgraphite2-dev python python-pip
      - run: pip install fonttools
      - run: update-alternatives --install "/usr/bin/ld" "ld" "/usr/bin/ld.lld" 10
      - run: wget https://ftp.gnome.org/pub/gnome/sources/glib/2.58/glib-2.58.1.tar.xz && tar xf glib-2.58.1.tar.xz && cd glib-2.58.1 && ./autogen.sh --with-pcre CPPFLAGS="-fsanitize=memory" LDFLAGS="-fsanitize=memory" CFLAGS="-fsanitize=memory" CXXFLAGS="-fsanitize=memory" LD=ld.lld CC=clang CXX=clang++ && make -j32 && make install && cd ..
      - run: wget http://download.savannah.gnu.org/releases/freetype/freetype-2.9.tar.bz2 && tar xf freetype-2.9.tar.bz2 && cd freetype-2.9 && ./autogen.sh && ./configure CPPFLAGS="-fsanitize=memory" LDFLAGS="-fsanitize=memory -O1 -g -fno-omit-frame-pointer" CFLAGS="-fsanitize=memory -O1 -g -fno-omit-frame-pointer" CXXFLAGS="-fsanitize=memory -O1 -g -fno-omit-frame-pointer" LD=ld.lld CC=clang CXX=clang++ && make -j32 && make install && cd ..
      - run: CPPFLAGS="-fsanitize=memory -fsanitize-memory-track-origins" LDFLAGS="-fsanitize=memory -fsanitize-memory-track-origins -O1 -g -fno-omit-frame-pointer" CFLAGS="-fsanitize=memory -fsanitize-memory-track-origins -O1 -g -fno-omit-frame-pointer" CXXFLAGS="-fsanitize=memory -fsanitize-memory-track-origins -O1 -g -fno-omit-frame-pointer" LD=ld.lld CC=clang CXX=clang++ ./autogen.sh --with-freetype --with-glib --without-icu
      - run: make -j32 && MSAN_OPTIONS=exitcode=42 make check || .ci/fail.sh | asan_symbolize | c++filt

  clang-tsan:
    docker:
      - image: ubuntu:18.10
    steps:
      - checkout
      - run: apt update || true; apt install -y wget gnupg
      - run: wget -O - https://apt.llvm.org/llvm-snapshot.gpg.key | apt-key add -
      - run: echo "deb http://apt.llvm.org/cosmic/ llvm-toolchain-cosmic main" > /etc/apt/sources.list.d/llvmdev.list
      - run: echo "deb-src http://apt.llvm.org/cosmic/ llvm-toolchain-cosmic main" > /etc/apt/sources.list.d/llvmdevsrc.list
      - run: apt update || true
      - run: apt install -y clang lld binutils libtool autoconf automake make pkg-config ragel libfreetype6-dev libglib2.0-dev libcairo2-dev libicu-dev libgraphite2-dev python python-pip
      - run: pip install fonttools
      - run: CPPFLAGS="-fsanitize=thread" LDFLAGS="-fsanitize=thread -O1 -g -fno-omit-frame-pointer" CFLAGS="-fsanitize=thread -O1 -g -fno-omit-frame-pointer" CXXFLAGS="-fsanitize=thread -O1 -g -fno-omit-frame-pointer" LD=ld.lld CC=clang CXX=clang++ ./autogen.sh --with-freetype --with-glib --with-cairo --with-icu --with-graphite2
      - run: make -j32
      - run: make check || .ci/fail.sh | asan_symbolize | c++filt

  clang-ubsan:
    docker:
      - image: ubuntu:18.10
    steps:
      - checkout
      - run: apt update || true; apt install -y wget gnupg
      - run: wget -O - https://apt.llvm.org/llvm-snapshot.gpg.key | apt-key add -
      - run: echo "deb http://apt.llvm.org/cosmic/ llvm-toolchain-cosmic main" > /etc/apt/sources.list.d/llvmdev.list
      - run: echo "deb-src http://apt.llvm.org/cosmic/ llvm-toolchain-cosmic main" > /etc/apt/sources.list.d/llvmdevsrc.list
      - run: apt update || true
      - run: apt install -y clang lld binutils libtool autoconf automake make pkg-config ragel libfreetype6-dev libglib2.0-dev libcairo2-dev libicu-dev libgraphite2-dev python python-pip
      - run: pip install fonttools
      - run: CPPFLAGS="-fsanitize=undefined" LDFLAGS="-fsanitize=undefined -O1 -g -fno-omit-frame-pointer" CFLAGS="-fsanitize=undefined -O1 -g -fno-omit-frame-pointer" CXXFLAGS="-fsanitize=undefined -O1 -g -fno-omit-frame-pointer" LD=ld.lld CC=clang CXX=clang++ ./autogen.sh --with-freetype --with-glib --with-cairo --with-icu --with-graphite2
      - run: make -j32
      - run: make check || .ci/fail.sh | asan_symbolize | c++filt

  fedora-O0-debug-outoftreebuild:
    docker:
      - image: fedora
    steps:
      - checkout
      - run: dnf install -y pkg-config ragel gcc gcc-c++ automake autoconf libtool make which glib2-devel freetype-devel cairo-devel libicu-devel gobject-introspection-devel graphite2-devel redhat-rpm-config python || true
      - run: CFLAGS="-O0" CXXFLAGS="-O0" CPPFLAGS="-DHB_DEBUG" NOCONFIGURE=1 ./autogen.sh --with-freetype --with-glib --with-gobject --with-cairo --with-icu --with-graphite2
      - run: mkdir build && cd build && ../configure && make && (make check || ../.ci/fail.sh)

  cmake-gcc:
    docker:
      - image: ubuntu:17.10
    steps:
      - checkout
      - run: apt update && apt install -y ninja-build binutils cmake gcc g++ pkg-config ragel gtk-doc-tools libfreetype6-dev libglib2.0-dev libcairo2-dev libicu-dev libgraphite2-dev python python-pip
      - run: pip install fonttools
      - run: cmake -DHB_CHECK=ON -Bbuild -H. -GNinja
      - run: ninja -Cbuild
      - run: CTEST_OUTPUT_ON_FAILURE=1 ninja -Cbuild test
      - run: ninja -Cbuild install

  cmake-oracledeveloperstudio:
    docker:
      - image: fedora
    steps:
      - checkout
      - run: dnf install -y gcc ragel cmake make which glib2-devel freetype-devel cairo-devel libicu-devel graphite2-devel wget tar bzip2 python libnsl || true
      - run: wget http://$ODSUSER:$ODSPASS@behdad.org/harfbuzz-private/OracleDeveloperStudio12.6-linux-x86-bin.tar.bz2 && tar xf OracleDeveloperStudio12.6-linux-x86-bin.tar.bz2 --owner root --group root --no-same-owner
      - run: CC=/root/project/OracleDeveloperStudio12.6-linux-x86-bin/developerstudio12.6/bin/suncc CXX=/root/project/OracleDeveloperStudio12.6-linux-x86-bin/developerstudio12.6/bin/sunCC cmake -DHB_HAVE_GRAPHITE2=ON -DHB_BUILTIN_UCDN=ON -DHB_HAVE_GLIB=ON -DHB_HAVE_FREETYPE=ON -Bbuild -H.
      - run: make -Cbuild -j32
      - run: CTEST_OUTPUT_ON_FAILURE=1 make -Cbuild test
      - run: make -Cbuild install

  crosscompile-notest-djgpp:
    docker:
      # https://gist.github.com/ebraminio/8551fc74f27951e668102baa2f6b1175
      - image: quay.io/ebraminio/djgpp
    steps:
      - checkout
      - run: apt update && apt install -y ragel pkg-config libtool autoconf
      - run: CFLAGS="-Wno-attributes" CXXFLAGS="-Wno-attributes" ./autogen.sh --prefix=/usr/local/djgpp --host=i586-pc-msdosdjgpp
      - run: make -j32

  crosscompile-notest-freebsd9:
    docker:
      - image: donbowman/freebsd-cross-build
    steps:
      - checkout
      - run: apt update && apt install -y pkg-config ragel
      - run: ./autogen.sh --prefix=/freebsd --host=x86_64-pc-freebsd9
      - run: make -j32

  crosscompile-notest-psvita:
    docker:
      - image: dockcross/base
    steps:
      - checkout
      - run: git clone https://github.com/vitasdk/vdpm && cd vdpm && ./bootstrap-vitasdk.sh
      - run: echo "#""!""/bin/true" > /usr/bin/ragel && chmod +x /usr/bin/ragel
      - run: ./autogen.sh --prefix=/usr/local/vitasdk/arm-vita-eabi --host=arm-vita-eabi
      - run: make -j32

  crosscompile-cmake-notest-android-arm:
    docker:
      - image: dockcross/android-arm
    steps:
      - checkout
      - run: cmake -Bbuild -H. -GNinja
      - run: ninja -Cbuild

  crosscompile-cmake-notest-browser-asmjs:
    docker:
      - image: dockcross/browser-asmjs
    steps:
      - checkout
      - run: cmake -Bbuild -H. -GNinja
      - run: ninja -Cbuild

  crosscompile-cmake-notest-linux-arm64:
    docker:
      - image: dockcross/linux-arm64
    steps:
      - checkout
      - run: cmake -Bbuild -H. -GNinja
      - run: ninja -Cbuild

  crosscompile-cmake-notest-linux-mips:
    docker:
      - image: dockcross/linux-mips
    steps:
      - checkout
      - run: cmake -Bbuild -H. -GNinja
      - run: ninja -Cbuild

  #crosscompile-cmake-notest-windows-x64:
  #  docker:
  #    - image: dockcross/windows-x64
  #  steps:
  #    - checkout
  #    - run: cmake -Bbuild -H. -GNinja
  #    - run: ninja -Cbuild

workflows:
  version: 2
  build:
    jobs:
      # macOS
      - macos-10.12.6-aat-fonts
      - macos-10.13.6-aat-fonts
      - macos-10.14.3-aat-fonts
<<<<<<< HEAD
      - macos-notest-ios
=======
>>>>>>> ce6093a9

      # both autotools and cmake
      - distcheck

      # autotools based builds
      - alpine-O3-NOMMAP
      - archlinux-py3-all
      #- void-notest
      - gcc-valgrind
      - clang-O3-O0
      - clang-everything
      - clang-asan
      - clang-msan
      - clang-tsan
      - clang-ubsan
      - fedora-O0-debug-outoftreebuild

      # cmake based builds
      - cmake-gcc
      #- cmake-oracledeveloperstudio

      # crosscompiles
      # they can't be test thus are without tests
      ## autotools
      - crosscompile-notest-djgpp
      - crosscompile-notest-freebsd9
      - crosscompile-notest-psvita

      ## cmake
      - crosscompile-cmake-notest-android-arm
      - crosscompile-cmake-notest-browser-asmjs
      - crosscompile-cmake-notest-linux-arm64
      - crosscompile-cmake-notest-linux-mips
      #- crosscompile-cmake-notest-windows-x64<|MERGE_RESOLUTION|>--- conflicted
+++ resolved
@@ -23,7 +23,6 @@
       - run: make check || .ci/fail.sh
 
   macos-10.14.3-aat-fonts:
-<<<<<<< HEAD
     macos:
       xcode: "10.2.0"
     steps:
@@ -34,8 +33,6 @@
       - run: make check || .ci/fail.sh
 
   macos-notest-ios:
-=======
->>>>>>> ce6093a9
     macos:
       xcode: "10.2.0"
     steps:
@@ -315,10 +312,7 @@
       - macos-10.12.6-aat-fonts
       - macos-10.13.6-aat-fonts
       - macos-10.14.3-aat-fonts
-<<<<<<< HEAD
       - macos-notest-ios
-=======
->>>>>>> ce6093a9
 
       # both autotools and cmake
       - distcheck
