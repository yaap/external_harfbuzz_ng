--- conflicted
+++ resolved
@@ -59,23 +59,6 @@
 	src/hb-icu.cc
 LOCAL_CPP_EXTENSION := .cc
 LOCAL_SHARED_LIBRARIES := \
-<<<<<<< HEAD
-        libcutils \
-        libicuuc \
-        libicui18n \
-        libutils \
-        liblog
-
-LOCAL_C_INCLUDES += \
-        $(LOCAL_PATH)/src \
-        external/icu/icu4c/source/common
-
-LOCAL_CFLAGS += -DHB_NO_MT -DHAVE_OT -DHAVE_ICU
-
-LOCAL_MODULE:= libharfbuzz_ng
-
-include $(BUILD_SHARED_LIBRARY)
-=======
 	libcutils \
 	libicuuc \
 	libicui18n \
@@ -106,5 +89,4 @@
 LOCAL_CFLAGS += -DHB_NO_MT -DHAVE_OT -DHAVE_UCDN -DHAVE_FREETYPE
 LOCAL_MODULE:= libharfbuzz_ng
 
-include $(BUILD_STATIC_LIBRARY)
->>>>>>> 5b4131eb
+include $(BUILD_STATIC_LIBRARY)